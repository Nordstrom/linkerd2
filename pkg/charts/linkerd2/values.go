--- conflicted
+++ resolved
@@ -25,35 +25,6 @@
 type (
 	// Values contains the top-level elements in the Helm charts
 	Values struct {
-<<<<<<< HEAD
-		Stage                       string            `json:"stage"`
-		ControllerImage             string            `json:"controllerImage"`
-		ControllerImageVersion      string            `json:"controllerImageVersion"`
-		WebImage                    string            `json:"webImage"`
-		PrometheusImage             string            `json:"prometheusImage"`
-		GrafanaImage                string            `json:"grafanaImage"`
-		ControllerReplicas          uint              `json:"controllerReplicas"`
-		ControllerLogLevel          string            `json:"controllerLogLevel"`
-		PrometheusLogLevel          string            `json:"prometheusLogLevel"`
-		ControllerUID               int64             `json:"controllerUID"`
-		EnableH2Upgrade             bool              `json:"enableH2Upgrade"`
-		EnablePodAntiAffinity       bool              `json:"enablePodAntiAffinity"`
-		WebhookFailurePolicy        string            `json:"webhookFailurePolicy"`
-		OmitWebhookSideEffects      bool              `json:"omitWebhookSideEffects"`
-		RestrictDashboardPrivileges bool              `json:"restrictDashboardPrivileges"`
-		DisableHeartBeat            bool              `json:"disableHeartBeat"`
-		HeartbeatSchedule           string            `json:"heartbeatSchedule"`
-		InstallNamespace            bool              `json:"installNamespace"`
-		Configs                     ConfigJSONs       `json:"configs"`
-		Global                      *Global           `json:"global"`
-		Identity                    *Identity         `json:"identity"`
-		Dashboard                   *Dashboard        `json:"dashboard"`
-		DebugContainer              *DebugContainer   `json:"debugContainer"`
-		ProxyInjector               *ProxyInjector    `json:"proxyInjector"`
-		ProfileValidator            *ProfileValidator `json:"profileValidator"`
-		Tap                         *Tap              `json:"tap"`
-		NodeSelector                map[string]string `json:"nodeSelector"`
-=======
 		Stage                       string                   `json:"stage"`
 		ControllerImage             string                   `json:"controllerImage"`
 		ControllerImageVersion      string                   `json:"controllerImageVersion"`
@@ -78,11 +49,11 @@
 		LinkerdIdentityIssuer       *LinkerdIdentityIssuer   `json:"linkerdIdentityIssuer"`
 		AwsAcmPcaIdentityIssuer     *AwsAcmPcaIdentityIssuer `json:"awsAcmPcaIdentityIssuer"`
 		Dashboard                   *Dashboard               `json:"dashboard"`
+		DebugContainer              *DebugContainer          `json:"debugContainer"`
 		ProxyInjector               *ProxyInjector           `json:"proxyInjector"`
 		ProfileValidator            *ProfileValidator        `json:"profileValidator"`
 		Tap                         *Tap                     `json:"tap"`
 		NodeSelector                map[string]string        `json:"nodeSelector"`
->>>>>>> 7ad04d30
 
 		DestinationResources   *Resources `json:"destinationResources"`
 		GrafanaResources       *Resources `json:"grafanaResources"`
