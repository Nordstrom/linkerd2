--- conflicted
+++ resolved
@@ -25,33 +25,34 @@
 type (
 	// Values contains the top-level elements in the Helm charts
 	Values struct {
-<<<<<<< HEAD
-		Stage                       string            `json:"stage"`
-		ControllerImage             string            `json:"controllerImage"`
-		ControllerImageVersion      string            `json:"controllerImageVersion"`
-		WebImage                    string            `json:"webImage"`
-		PrometheusImage             string            `json:"prometheusImage"`
-		GrafanaImage                string            `json:"grafanaImage"`
-		ControllerReplicas          uint              `json:"controllerReplicas"`
-		ControllerLogLevel          string            `json:"controllerLogLevel"`
-		PrometheusLogLevel          string            `json:"prometheusLogLevel"`
-		ControllerUID               int64             `json:"controllerUID"`
-		EnableH2Upgrade             bool              `json:"enableH2Upgrade"`
-		EnablePodAntiAffinity       bool              `json:"enablePodAntiAffinity"`
-		WebhookFailurePolicy        string            `json:"webhookFailurePolicy"`
-		OmitWebhookSideEffects      bool              `json:"omitWebhookSideEffects"`
-		RestrictDashboardPrivileges bool              `json:"restrictDashboardPrivileges"`
-		DisableHeartBeat            bool              `json:"disableHeartBeat"`
-		HeartbeatSchedule           string            `json:"heartbeatSchedule"`
-		InstallNamespace            bool              `json:"installNamespace"`
-		Configs                     ConfigJSONs       `json:"configs"`
-		Global                      *Global           `json:"global"`
-		Identity                    *Identity         `json:"identity"`
-		Dashboard                   *Dashboard        `json:"dashboard"`
-		ProxyInjector               *ProxyInjector    `json:"proxyInjector"`
-		ProfileValidator            *ProfileValidator `json:"profileValidator"`
-		Tap                         *Tap              `json:"tap"`
-		NodeSelector                map[string]string `json:"nodeSelector"`
+		Stage                       string                   `json:"stage"`
+		ControllerImage             string                   `json:"controllerImage"`
+		ControllerImageVersion      string                   `json:"controllerImageVersion"`
+		WebImage                    string                   `json:"webImage"`
+		PrometheusImage             string                   `json:"prometheusImage"`
+		GrafanaImage                string                   `json:"grafanaImage"`
+		ControllerReplicas          uint                     `json:"controllerReplicas"`
+		ControllerLogLevel          string                   `json:"controllerLogLevel"`
+		PrometheusLogLevel          string                   `json:"prometheusLogLevel"`
+		ControllerUID               int64                    `json:"controllerUID"`
+		EnableH2Upgrade             bool                     `json:"enableH2Upgrade"`
+		EnablePodAntiAffinity       bool                     `json:"enablePodAntiAffinity"`
+		WebhookFailurePolicy        string                   `json:"webhookFailurePolicy"`
+		OmitWebhookSideEffects      bool                     `json:"omitWebhookSideEffects"`
+		RestrictDashboardPrivileges bool                     `json:"restrictDashboardPrivileges"`
+		DisableHeartBeat            bool                     `json:"disableHeartBeat"`
+		HeartbeatSchedule           string                   `json:"heartbeatSchedule"`
+		InstallNamespace            bool                     `json:"installNamespace"`
+		Configs                     ConfigJSONs              `json:"configs"`
+		Global                      *Global                  `json:"global"`
+		Identity                    *Identity                `json:"identity"`
+		LinkerdIdentityIssuer       *LinkerdIdentityIssuer   `json:"linkerdIdentityIssuer"`
+		AwsAcmPcaIdentityIssuer     *AwsAcmPcaIdentityIssuer `json:"awsAcmPcaIdentityIssuer"`
+		Dashboard                   *Dashboard               `json:"dashboard"`
+		ProxyInjector               *ProxyInjector           `json:"proxyInjector"`
+		ProfileValidator            *ProfileValidator        `json:"profileValidator"`
+		Tap                         *Tap                     `json:"tap"`
+		NodeSelector                map[string]string        `json:"nodeSelector"`
 
 		DestinationResources   *Resources `json:"destinationResources"`
 		GrafanaResources       *Resources `json:"grafanaResources"`
@@ -86,62 +87,6 @@
 
 		Proxy     *Proxy     `json:"proxy"`
 		ProxyInit *ProxyInit `json:"proxyInit"`
-=======
-		Stage                       string
-		Namespace                   string
-		ClusterDomain               string
-		ControllerImage             string
-		ControllerImageVersion      string
-		WebImage                    string
-		PrometheusImage             string
-		GrafanaImage                string
-		ImagePullPolicy             string
-		CliVersion                  string
-		ControllerReplicas          uint
-		ControllerLogLevel          string
-		PrometheusLogLevel          string
-		ControllerComponentLabel    string
-		ControllerNamespaceLabel    string
-		CreatedByAnnotation         string
-		ProxyContainerName          string
-		ProxyInjectAnnotation       string
-		ProxyInjectDisabled         string
-		LinkerdNamespaceLabel       string
-		ControllerUID               int64
-		EnableH2Upgrade             bool
-		EnablePodAntiAffinity       bool
-		HighAvailability            bool
-		NoInitContainer             bool
-		WebhookFailurePolicy        string
-		OmitWebhookSideEffects      bool
-		RestrictDashboardPrivileges bool
-		DisableHeartBeat            bool
-		HeartbeatSchedule           string
-		InstallNamespace            bool
-		ControlPlaneTracing         bool
-		Configs                     ConfigJSONs
-		Dashboard                   *Dashboard
-		Identity                    *Identity
-		LinkerdIdentityIssuer       *LinkerdIdentityIssuer
-		AwsAcmPcaIdentityIssuer     *AwsAcmPcaIdentityIssuer
-		ProxyInjector               *ProxyInjector
-		ProfileValidator            *ProfileValidator
-		Tap                         *Tap
-		Proxy                       *Proxy
-		ProxyInit                   *ProxyInit
-		NodeSelector                map[string]string
-
-		DestinationResources,
-		GrafanaResources,
-		HeartbeatResources,
-		IdentityResources,
-		PrometheusResources,
-		ProxyInjectorResources,
-		PublicAPIResources,
-		SPValidatorResources,
-		TapResources,
-		WebResources *Resources
->>>>>>> 44e9cd00
 	}
 
 	// ConfigJSONs is the JSON encoding of the Linkerd configuration
@@ -237,32 +182,23 @@
 
 	// Issuer has the Helm variables of the identity issuer
 	Issuer struct {
-<<<<<<< HEAD
-		Scheme              string    `json:"scheme"`
+		IssuanceLifetime string `json:"issuanceLifetime"`
+		IssuerType       string `json:"issuerType"`
+	}
+
+	// LinkerdIdentityIssuer has the Helm variables of the linkerd identity issuer
+	LinkerdIdentityIssuer struct {
 		ClockSkewAllowance  string    `json:"clockSkewAllowance"`
-		IssuanceLifetime    string    `json:"issuanceLifetime"`
 		CrtExpiryAnnotation string    `json:"crtExpiryAnnotation"`
 		CrtExpiry           time.Time `json:"crtExpiry"`
+		Scheme              string    `json:"scheme"`
 		TLS                 *TLS      `json:"tls"`
-=======
-		IssuanceLifetime string
-		IssuerType       string
-	}
-
-	// LinkerdIdentityIssuer has the Helm variables of the linkerd identity issuer
-	LinkerdIdentityIssuer struct {
-		ClockSkewAllowance  string
-		CrtExpiryAnnotation string
-		CrtExpiry           time.Time
-		Scheme              string
-		TLS                 *TLS
->>>>>>> 44e9cd00
 	}
 
 	// AwsAcmPcaIdentityIssuer has the Helm variables of the aws acm pca identity issuer
 	AwsAcmPcaIdentityIssuer struct {
-		CaArn    string
-		CaRegion string
+		CaArn    string `json:"caArn"`
+		CaRegion string `json:"caRegion"`
 	}
 
 	// ProxyInjector has all the proxy injector's Helm variables
