--- conflicted
+++ resolved
@@ -103,7 +103,6 @@
 				IssuerType:       "linkerd",
 			},
 		},
-<<<<<<< HEAD
 		NodeSelector: map[string]string{
 			"beta.kubernetes.io/os": "linux",
 		},
@@ -115,69 +114,15 @@
 		ProxyInjector:    &ProxyInjector{TLS: &TLS{}},
 		ProfileValidator: &ProfileValidator{TLS: &TLS{}},
 		Tap:              &Tap{TLS: &TLS{}},
-=======
+
 		LinkerdIdentityIssuer: &LinkerdIdentityIssuer{
 			ClockSkewAllowance:  "20s",
 			CrtExpiryAnnotation: "linkerd.io/identity-issuer-expiry",
+			TLS:                 &TLS{},
 			Scheme:              "linkerd.io/tls",
-			TLS:                 &TLS{},
-		},
+		},
+
 		AwsAcmPcaIdentityIssuer: &AwsAcmPcaIdentityIssuer{},
-		ProxyInjector:           &ProxyInjector{TLS: &TLS{}},
-		ProfileValidator:        &ProfileValidator{TLS: &TLS{}},
-		Tap:                     &Tap{TLS: &TLS{}},
-
-		ControlPlaneTracing: false,
-
-		Proxy: &Proxy{
-			EnableExternalProfiles: false,
-			Image: &Image{
-				Name:       "gcr.io/linkerd-io/proxy",
-				PullPolicy: "IfNotPresent",
-				Version:    testVersion,
-			},
-			LogLevel: "warn,linkerd2_proxy=info",
-			Ports: &Ports{
-				Admin:    4191,
-				Control:  4190,
-				Inbound:  4143,
-				Outbound: 4140,
-			},
-			Resources: &Resources{
-				CPU: Constraints{
-					Limit:   "",
-					Request: "",
-				},
-				Memory: Constraints{
-					Limit:   "",
-					Request: "",
-				},
-			},
-			Trace: &Trace{
-				CollectorSvcAddr:    "",
-				CollectorSvcAccount: "default",
-			},
-			UID: 2102,
-		},
-
-		ProxyInit: &ProxyInit{
-			Image: &Image{
-				Name:       "gcr.io/linkerd-io/proxy-init",
-				PullPolicy: "IfNotPresent",
-				Version:    testVersion,
-			},
-			Resources: &Resources{
-				CPU: Constraints{
-					Limit:   "100m",
-					Request: "10m",
-				},
-				Memory: Constraints{
-					Limit:   "50Mi",
-					Request: "10Mi",
-				},
-			},
-		},
->>>>>>> 44e9cd00
 	}
 
 	// pin the versions to ensure consistent test result.
