package charts

import (
	"fmt"
	"time"

	"github.com/imdario/mergo"
	"github.com/linkerd/linkerd2/pkg/k8s"
	"k8s.io/helm/pkg/chartutil"
	"sigs.k8s.io/yaml"
)

const (
	helmDefaultChartDir     = "linkerd2"
	helmDefaultHAValuesFile = "values-ha.yaml"

	// LinkerdIdentityIssuerType is the type that represents the linkerd-identity service as the certificate issuer
	LinkerdIdentityIssuerType string = "linkerd"
	// AwsAcmPcaIdentityIssuerType is the type that represents Aws Acm Pca as the certificate issuer
	AwsAcmPcaIdentityIssuerType string = "awsacmpca"
)

type (
	// Values contains the top-level elements in the Helm charts
	Values struct {
		Stage                       string
		Namespace                   string
		ClusterDomain               string
		ControllerImage             string
		ControllerImageVersion      string
		WebImage                    string
		PrometheusImage             string
		GrafanaImage                string
		ImagePullPolicy             string
		CliVersion                  string
		ControllerReplicas          uint
		ControllerLogLevel          string
		PrometheusLogLevel          string
		ControllerComponentLabel    string
		ControllerNamespaceLabel    string
		CreatedByAnnotation         string
		ProxyContainerName          string
		ProxyInjectAnnotation       string
		ProxyInjectDisabled         string
		LinkerdNamespaceLabel       string
		ControllerUID               int64
		EnableH2Upgrade             bool
		EnablePodAntiAffinity       bool
		HighAvailability            bool
		NoInitContainer             bool
		WebhookFailurePolicy        string
		OmitWebhookSideEffects      bool
		RestrictDashboardPrivileges bool
		DisableHeartBeat            bool
		HeartbeatSchedule           string
		InstallNamespace            bool
		ControlPlaneTracing         bool
		Configs                     ConfigJSONs
		Dashboard                   *Dashboard
		Identity                    *Identity
		LinkerdIdentityIssuer       *LinkerdIdentityIssuer
		AwsAcmPcaIdentityIssuer     *AwsAcmPcaIdentityIssuer
		ProxyInjector               *ProxyInjector
		ProfileValidator            *ProfileValidator
		Tap                         *Tap
		Proxy                       *Proxy
		ProxyInit                   *ProxyInit
		NodeSelector                map[string]string

		DestinationResources,
		GrafanaResources,
		HeartbeatResources,
		IdentityResources,
		PrometheusResources,
		ProxyInjectorResources,
		PublicAPIResources,
		SPValidatorResources,
		TapResources,
		WebResources *Resources
	}

	// ConfigJSONs is the JSON encoding of the Linkerd configuration
	ConfigJSONs struct{ Global, Proxy, Install string }

	// Proxy contains the fields to set the proxy sidecar container
	Proxy struct {
		Capabilities           *Capabilities
		Component              string
		DisableIdentity        bool
		DisableTap             bool
		EnableExternalProfiles bool
		Image                  *Image
		LogLevel               string
		SAMountPath            *SAMountPath
		Ports                  *Ports
		Resources              *Resources
		Trace                  *Trace
		UID                    int64
	}

	// ProxyInit contains the fields to set the proxy-init container
	ProxyInit struct {
		Capabilities        *Capabilities
		IgnoreInboundPorts  string
		IgnoreOutboundPorts string
		Image               *Image
		SAMountPath         *SAMountPath
		Resources           *Resources
	}

	// DebugContainer contains the fields to set the debugging sidecar
	DebugContainer struct {
		Image *Image
	}

	// Image contains the details to define a container image
	Image struct {
		Name       string
		PullPolicy string
		Version    string
	}

	// Ports contains all the port-related setups
	Ports struct {
		Admin    int32
		Control  int32
		Inbound  int32
		Outbound int32
	}

	// Constraints wraps the Limit and Request settings for computational resources
	Constraints struct {
		Limit   string
		Request string
	}

	// Capabilities contains the SecurityContext capabilities to add/drop into the injected
	// containers
	Capabilities struct {
		Add  []string
		Drop []string
	}

	// SAMountPath contains the details for ServiceAccount volume mount
	SAMountPath struct {
		Name      string
		MountPath string
		ReadOnly  bool
	}

	// Resources represents the computational resources setup for a given container
	Resources struct {
		CPU    Constraints
		Memory Constraints
	}

	// Dashboard has the Helm variables for the web dashboard
	Dashboard struct {
		Replicas int32
	}

	// Identity contains the fields to set the identity variables in the proxy
	// sidecar container
	Identity struct {
		TrustAnchorsPEM string
		TrustDomain     string
		Issuer          *Issuer
	}

	// Issuer has the Helm variables of the identity issuer
	Issuer struct {
<<<<<<< HEAD
		Scheme              string
=======
		IssuanceLifetime string
		IssuerType       string
	}

	// LinkerdIdentityIssuer has the Helm variables of the linkerd identity issuer
	LinkerdIdentityIssuer struct {
>>>>>>> 03f6a829
		ClockSkewAllowance  string
		CrtExpiryAnnotation string
		CrtExpiry           time.Time
		TLS                 *TLS
	}

	// AwsAcmPcaIdentityIssuer has the Helm variables of the aws acm pca identity issuer
	AwsAcmPcaIdentityIssuer struct {
		CaArn    string
		CaRegion string
	}

	// ProxyInjector has all the proxy injector's Helm variables
	ProxyInjector struct {
		*TLS
	}

	// ProfileValidator has all the profile validator's Helm variables
	ProfileValidator struct {
		*TLS
	}

	// Tap has all the Tap's Helm variables
	Tap struct {
		*TLS
	}

	// TLS has a pair of PEM-encoded key and certificate variables used in the
	// Helm templates
	TLS struct {
		KeyPEM, CrtPEM string
	}

	// Trace has all the tracing-related Helm variables
	Trace struct {
		CollectorSvcAddr    string
		CollectorSvcAccount string
	}
)

// NewValues returns a new instance of the Values type.
func NewValues(ha bool) (*Values, error) {
	chartDir := fmt.Sprintf("%s/", helmDefaultChartDir)
	v, err := readDefaults(chartDir, ha)
	if err != nil {
		return nil, err
	}

	v.CliVersion = k8s.CreatedByAnnotationValue()
	v.ProfileValidator = &ProfileValidator{TLS: &TLS{}}
	v.ProxyInjector = &ProxyInjector{TLS: &TLS{}}
	v.ProxyContainerName = k8s.ProxyContainerName
	v.Tap = &Tap{TLS: &TLS{}}

	return v, nil
}

// readDefaults read all the default variables from the values.yaml file.
// chartDir is the root directory of the Helm chart where values.yaml is.
func readDefaults(chartDir string, ha bool) (*Values, error) {
	valuesFiles := []*chartutil.BufferedFile{
		{Name: chartutil.ValuesfileName},
	}

	if ha {
		valuesFiles = append(valuesFiles, &chartutil.BufferedFile{
			Name: helmDefaultHAValuesFile,
		})
	}

	if err := filesReader(chartDir, valuesFiles); err != nil {
		return nil, err
	}

	values := Values{}
	for _, valuesFile := range valuesFiles {
		var v Values
		if err := yaml.Unmarshal(valuesFile.Data, &v); err != nil {
			return nil, err
		}

		var err error
		values, err = values.merge(v)
		if err != nil {
			return nil, err
		}
	}

	return &values, nil
}

// merge merges the non-empty properties of src into v.
// A new Values instance is returned. Neither src nor v are mutated after
// calling merge.
func (v Values) merge(src Values) (Values, error) {
	// By default, mergo.Merge doesn't overwrite any existing non-empty values
	// in its first argument. So in HA mode, we are merging values.yaml into
	// values-ha.yaml, instead of the other way round (like Helm). This ensures
	// that all the HA values take precedence.
	if err := mergo.Merge(&src, v); err != nil {
		return Values{}, err
	}

	return src, nil
}<|MERGE_RESOLUTION|>--- conflicted
+++ resolved
@@ -169,19 +169,16 @@
 
 	// Issuer has the Helm variables of the identity issuer
 	Issuer struct {
-<<<<<<< HEAD
-		Scheme              string
-=======
 		IssuanceLifetime string
 		IssuerType       string
 	}
 
 	// LinkerdIdentityIssuer has the Helm variables of the linkerd identity issuer
 	LinkerdIdentityIssuer struct {
->>>>>>> 03f6a829
 		ClockSkewAllowance  string
 		CrtExpiryAnnotation string
 		CrtExpiry           time.Time
+		Scheme              string
 		TLS                 *TLS
 	}
 
