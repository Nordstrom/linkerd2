package inject

import (
	"encoding/json"
	"fmt"
	"sort"
	"strconv"
	"strings"

	"github.com/linkerd/linkerd2/controller/gen/config"
	"github.com/linkerd/linkerd2/pkg/k8s"
	"github.com/linkerd/linkerd2/pkg/version"
	log "github.com/sirupsen/logrus"
	appsv1 "k8s.io/api/apps/v1"
	batchv1 "k8s.io/api/batch/v1"
	corev1 "k8s.io/api/core/v1"
	"k8s.io/api/extensions/v1beta1"
	k8sResource "k8s.io/apimachinery/pkg/api/resource"
	metav1 "k8s.io/apimachinery/pkg/apis/meta/v1"
	"k8s.io/apimachinery/pkg/runtime"
	"k8s.io/apimachinery/pkg/util/intstr"
	"sigs.k8s.io/yaml"
)

const (
	// localhostDNSOverride allows override of the destinationDNS. This
	// must be in absolute form for the proxy to special-case it.
	localhostDNSOverride = "localhost."

	controllerDeployName = "linkerd-controller"
	identityDeployName   = "linkerd-identity"

	// defaultKeepaliveMs is used in the proxy configuration for remote connections
	defaultKeepaliveMs = 10000

	defaultProfileSuffix  = "."
	internalProfileSuffix = "svc.cluster.local."

	envLog                = "LINKERD2_PROXY_LOG"
	envControlListenAddr  = "LINKERD2_PROXY_CONTROL_LISTEN_ADDR"
	envAdminListenAddr    = "LINKERD2_PROXY_ADMIN_LISTEN_ADDR"
	envOutboundListenAddr = "LINKERD2_PROXY_OUTBOUND_LISTEN_ADDR"
	envInboundListenAddr  = "LINKERD2_PROXY_INBOUND_LISTEN_ADDR"

	envInboundAcceptKeepAlive   = "LINKERD2_PROXY_INBOUND_ACCEPT_KEEPALIVE"
	envOutboundConnectKeepAlive = "LINKERD2_PROXY_OUTBOUND_CONNECT_KEEPALIVE"

	envDestinationContext         = "LINKERD2_PROXY_DESTINATION_CONTEXT"
	envDestinationProfileSuffixes = "LINKERD2_PROXY_DESTINATION_PROFILE_SUFFIXES"
	envDestinationSvcAddr         = "LINKERD2_PROXY_DESTINATION_SVC_ADDR"
	envDestinationSvcName         = "LINKERD2_PROXY_DESTINATION_SVC_NAME"

	// destinationAPIPort is the port exposed by the linkerd-destination service
	destinationAPIPort = 8086

	envIdentityDisabled     = "LINKERD2_PROXY_IDENTITY_DISABLED"
	envIdentityDir          = "LINKERD2_PROXY_IDENTITY_DIR"
	envIdentityLocalName    = "LINKERD2_PROXY_IDENTITY_LOCAL_NAME"
	envIdentitySvcAddr      = "LINKERD2_PROXY_IDENTITY_SVC_ADDR"
	envIdentitySvcName      = "LINKERD2_PROXY_IDENTITY_SVC_NAME"
	envIdentityTokenFile    = "LINKERD2_PROXY_IDENTITY_TOKEN_FILE"
	envIdentityTrustAnchors = "LINKERD2_PROXY_IDENTITY_TRUST_ANCHORS"

	identityAPIPort = 8080

	envTapDisabled = "LINKERD2_PROXY_TAP_DISABLED"

	proxyInitResourceRequestCPU    = "10m"
	proxyInitResourceRequestMemory = "10Mi"
	proxyInitResourceLimitCPU      = "100m"
	proxyInitResourceLimitMemory   = "50Mi"
)

var (
	injectableKinds = []string{
		k8s.DaemonSet,
		k8s.Deployment,
		k8s.Job,
		k8s.Pod,
		k8s.ReplicaSet,
		k8s.ReplicationController,
		k8s.StatefulSet,
	}

	proxyInitDefaultCapabilities = []corev1.Capability{"NET_ADMIN", "NET_RAW"}
)

// Origin defines where the input YAML comes from. Refer the ResourceConfig's
// 'origin' field
type Origin int

const (
	// OriginCLI is the value of the ResourceConfig's 'origin' field if the input
	// YAML comes from the CLI
	OriginCLI Origin = iota

	// OriginWebhook is the value of the ResourceConfig's 'origin' field if the input
	// YAML comes from the CLI
	OriginWebhook

	// OriginUnknown is the value of the ResourceConfig's 'origin' field if the
	// input YAML comes from an unknown source
	OriginUnknown
)

// OwnerRetrieverFunc is a function that returns a pod's owner reference
// kind and name
type OwnerRetrieverFunc func(*corev1.Pod) (string, string)

// ResourceConfig contains the parsed information for a given workload
type ResourceConfig struct {
	configs                *config.All
	nsAnnotations          map[string]string
	destinationDNSOverride string
	identityDNSOverride    string
	proxyOutboundCapacity  map[string]uint
	ownerRetriever         OwnerRetrieverFunc
	origin                 Origin

	workload struct {
		obj      runtime.Object
		metaType metav1.TypeMeta

		// Meta is the workload's metadata. It's exported so that metadata of
		// non-workload resources can be unmarshalled by the YAML parser
		Meta *metav1.ObjectMeta `json:"metadata,omitempty" protobuf:"bytes,1,opt,name=metadata"`
	}

	pod struct {
		meta        *metav1.ObjectMeta
		labels      map[string]string
		annotations map[string]string
		spec        *corev1.PodSpec
	}
}

// NewResourceConfig creates and initializes a ResourceConfig
func NewResourceConfig(configs *config.All, origin Origin) *ResourceConfig {
	config := &ResourceConfig{
		configs:               configs,
		proxyOutboundCapacity: map[string]uint{},
		origin:                origin,
	}

	config.pod.meta = &metav1.ObjectMeta{}
	config.pod.labels = map[string]string{k8s.ControllerNSLabel: configs.GetGlobal().GetLinkerdNamespace()}
	config.pod.annotations = map[string]string{}
	return config
}

// WithKind enriches ResourceConfig with the workload kind
func (conf *ResourceConfig) WithKind(kind string) *ResourceConfig {
	conf.workload.metaType = metav1.TypeMeta{Kind: kind}
	return conf
}

// WithNsAnnotations enriches ResourceConfig with the namespace annotations, that can
// be used in shouldInject()
func (conf *ResourceConfig) WithNsAnnotations(m map[string]string) *ResourceConfig {
	conf.nsAnnotations = m
	return conf
}

// WithProxyOutboundCapacity enriches ResourceConfig with a map of image names
// to capacities, which can be used by the install code to modify the outbound
// capacity for the prometheus container in the control plane install
func (conf *ResourceConfig) WithProxyOutboundCapacity(m map[string]uint) *ResourceConfig {
	conf.proxyOutboundCapacity = m
	return conf
}

// WithOwnerRetriever enriches ResourceConfig with a function that allows to retrieve
// the kind and name of the workload's owner reference
func (conf *ResourceConfig) WithOwnerRetriever(f OwnerRetrieverFunc) *ResourceConfig {
	conf.ownerRetriever = f
	return conf
}

// AppendPodAnnotations appends the given annotations to the pod spec in conf
func (conf *ResourceConfig) AppendPodAnnotations(annotations map[string]string) {
	for annotation, value := range annotations {
		conf.pod.annotations[annotation] = value
	}
}

// AppendPodAnnotation appends the given single annotation to the pod spec in conf
func (conf *ResourceConfig) AppendPodAnnotation(k, v string) {
	conf.pod.annotations[k] = v
}

// YamlMarshalObj returns the yaml for the workload in conf
func (conf *ResourceConfig) YamlMarshalObj() ([]byte, error) {
	return yaml.Marshal(conf.workload.obj)
}

// ParseMetaAndYAML extracts the workload metadata and pod specs from the given
// input bytes. The results are stored in the conf's fields.
func (conf *ResourceConfig) ParseMetaAndYAML(bytes []byte) (*Report, error) {
	if err := conf.parse(bytes); err != nil {
		return nil, err
	}

	return newReport(conf), nil
}

// GetPatch returns the JSON patch containing the proxy and init containers specs, if any.
// If injectProxy is false, only the config.linkerd.io annotations are set.
func (conf *ResourceConfig) GetPatch(bytes []byte, injectProxy bool) (*Patch, error) {
	patch := NewPatch(conf.workload.metaType.Kind)
	if conf.pod.spec != nil {
		conf.injectPodAnnotations(patch)
		if injectProxy {
			conf.injectObjectMeta(patch)
			conf.injectPodSpec(patch)
		}
	}

	return patch, nil
}

// KindInjectable returns true if the resource in conf can be injected with a proxy
func (conf *ResourceConfig) KindInjectable() bool {
	for _, kind := range injectableKinds {
		if strings.ToLower(conf.workload.metaType.Kind) == kind {
			return true
		}
	}
	return false
}

// Note this switch must be kept in sync with injectableKinds (declared above)
func (conf *ResourceConfig) getFreshWorkloadObj() runtime.Object {
	switch strings.ToLower(conf.workload.metaType.Kind) {
	case k8s.Deployment:
		return &v1beta1.Deployment{}
	case k8s.ReplicationController:
		return &corev1.ReplicationController{}
	case k8s.ReplicaSet:
		return &v1beta1.ReplicaSet{}
	case k8s.Job:
		return &batchv1.Job{}
	case k8s.DaemonSet:
		return &v1beta1.DaemonSet{}
	case k8s.StatefulSet:
		return &appsv1.StatefulSet{}
	case k8s.Pod:
		return &corev1.Pod{}
	}

	return nil
}

// JSONToYAML is a replacement for the same function in sigs.k8s.io/yaml
// that does conserve the field order as portrayed in k8s' api structs
func (conf *ResourceConfig) JSONToYAML(bytes []byte) ([]byte, error) {
	obj := conf.getFreshWorkloadObj()
	if err := json.Unmarshal(bytes, obj); err != nil {
		return nil, err
	}
	return yaml.Marshal(obj)
}

// parse parses the bytes payload, filling the gaps in ResourceConfig
// depending on the workload kind
func (conf *ResourceConfig) parse(bytes []byte) error {
	// The Kubernetes API is versioned and each version has an API modeled
	// with its own distinct Go types. If we tell `yaml.Unmarshal()` which
	// version we support then it will provide a representation of that
	// object using the given type if possible. However, it only allows us
	// to supply one object (of one type), so first we have to determine
	// what kind of object `bytes` represents so we can pass an object of
	// the correct type to `yaml.Unmarshal()`.
	// ---------------------------------------
	// Note: bytes is expected to be YAML and will only modify it when a
	// supported type is found. Otherwise, conf is left unmodified.

	// When injecting the linkerd proxy into a linkerd controller pod. The linkerd proxy's
	// LINKERD2_PROXY_DESTINATION_SVC_ADDR variable must be set to localhost for
	// the following reasons:
	//	1. According to https://github.com/kubernetes/minikube/issues/1568, minikube has an issue
	//     where pods are unable to connect to themselves through their associated service IP.
	//     Setting the LINKERD2_PROXY_DESTINATION_SVC_ADDR to localhost allows the
	//     proxy to bypass kube DNS name resolution as a workaround to this issue.
	//  2. We avoid the TLS overhead in encrypting and decrypting intra-pod traffic i.e. traffic
	//     between containers in the same pod.
	//  3. Using a Service IP instead of localhost would mean intra-pod traffic would be load-balanced
	//     across all controller pod replicas. This is undesirable as we would want all traffic between
	//	   containers to be self contained.
	//  4. We skip recording telemetry for intra-pod traffic within the control plane.

	if err := yaml.Unmarshal(bytes, &conf.workload.metaType); err != nil {
		return err
	}
	obj := conf.getFreshWorkloadObj()

	switch v := obj.(type) {
	case *v1beta1.Deployment:
		if err := yaml.Unmarshal(bytes, v); err != nil {
			return err
		}

		if v.Namespace == conf.configs.GetGlobal().GetLinkerdNamespace() {
			switch v.Name {
			case controllerDeployName:
				conf.destinationDNSOverride = localhostDNSOverride
			case identityDeployName:
				conf.identityDNSOverride = localhostDNSOverride
			}
		}

		conf.workload.obj = v
		conf.workload.Meta = &v.ObjectMeta
		conf.pod.labels[k8s.ProxyDeploymentLabel] = v.Name
		conf.complete(&v.Spec.Template)

	case *corev1.ReplicationController:
		if err := yaml.Unmarshal(bytes, v); err != nil {
			return err
		}

		conf.workload.obj = v
		conf.workload.Meta = &v.ObjectMeta
		conf.pod.labels[k8s.ProxyReplicationControllerLabel] = v.Name
		conf.complete(v.Spec.Template)

	case *v1beta1.ReplicaSet:
		if err := yaml.Unmarshal(bytes, v); err != nil {
			return err
		}

		conf.workload.obj = v
		conf.workload.Meta = &v.ObjectMeta
		conf.pod.labels[k8s.ProxyReplicaSetLabel] = v.Name
		conf.complete(&v.Spec.Template)

	case *batchv1.Job:
		if err := yaml.Unmarshal(bytes, v); err != nil {
			return err
		}

		conf.workload.obj = v
		conf.workload.Meta = &v.ObjectMeta
		conf.pod.labels[k8s.ProxyJobLabel] = v.Name
		conf.complete(&v.Spec.Template)

	case *v1beta1.DaemonSet:
		if err := yaml.Unmarshal(bytes, v); err != nil {
			return err
		}

		conf.workload.obj = v
		conf.workload.Meta = &v.ObjectMeta
		conf.pod.labels[k8s.ProxyDaemonSetLabel] = v.Name
		conf.complete(&v.Spec.Template)

	case *appsv1.StatefulSet:
		if err := yaml.Unmarshal(bytes, v); err != nil {
			return err
		}

		conf.workload.obj = v
		conf.workload.Meta = &v.ObjectMeta
		conf.pod.labels[k8s.ProxyStatefulSetLabel] = v.Name
		conf.complete(&v.Spec.Template)

	case *corev1.Pod:
		if err := yaml.Unmarshal(bytes, v); err != nil {
			return err
		}

		conf.workload.obj = v
		conf.pod.spec = &v.Spec
		conf.pod.meta = &v.ObjectMeta

		if conf.ownerRetriever != nil {
			kind, name := conf.ownerRetriever(v)
			switch kind {
			case k8s.Deployment:
				conf.pod.labels[k8s.ProxyDeploymentLabel] = name
			case k8s.ReplicationController:
				conf.pod.labels[k8s.ProxyReplicationControllerLabel] = name
			case k8s.ReplicaSet:
				conf.pod.labels[k8s.ProxyReplicaSetLabel] = name
			case k8s.Job:
				conf.pod.labels[k8s.ProxyJobLabel] = name
			case k8s.DaemonSet:
				conf.pod.labels[k8s.ProxyDaemonSetLabel] = name
			case k8s.StatefulSet:
				conf.pod.labels[k8s.ProxyStatefulSetLabel] = name
			}
		}

	default:
		// unmarshal the metadata of other resource kinds like namespace, secret,
		// config map etc. to be used in the report struct
		if err := yaml.Unmarshal(bytes, &conf.workload); err != nil {
			return err
		}
	}

	if conf.pod.meta.Annotations == nil {
		conf.pod.meta.Annotations = map[string]string{}
	}

	return nil
}

func (conf *ResourceConfig) complete(template *corev1.PodTemplateSpec) {
	conf.pod.spec = &template.Spec
	conf.pod.meta = &template.ObjectMeta
}

// injectPodSpec adds linkerd sidecars to the provided PodSpec.
func (conf *ResourceConfig) injectPodSpec(patch *Patch) {
	saVolumeMount := conf.serviceAccountVolumeMount()
	if !conf.configs.GetGlobal().GetCniEnabled() {
		conf.injectProxyInit(patch, saVolumeMount)
	}

	if v := conf.pod.meta.Annotations[k8s.ProxyEnableDebugAnnotation]; v != "" {
		debug, err := strconv.ParseBool(v)
		if err != nil {
			log.Warnf("unrecognized value used for the %s annotation: %s", k8s.ProxyEnableDebugAnnotation, v)
			debug = false
		}

		if debug {
			log.Infof("inject debug container")
			patch.addContainer(conf.injectDebugSidecar())
		}
	}

	var (
		proxyUID                 = conf.proxyUID()
		allowPrivilegeEscalation = false
		readOnlyRootFilesystem   = true
	)
	sidecar := corev1.Container{
		Name:                     k8s.ProxyContainerName,
		Image:                    conf.taggedProxyImage(),
		ImagePullPolicy:          conf.proxyImagePullPolicy(),
		TerminationMessagePolicy: corev1.TerminationMessageFallbackToLogsOnError,
		SecurityContext: &corev1.SecurityContext{
			AllowPrivilegeEscalation: &allowPrivilegeEscalation,
			ReadOnlyRootFilesystem:   &readOnlyRootFilesystem,
			RunAsUser:                &proxyUID,
		},
		Ports: []corev1.ContainerPort{
			{
				Name:          k8s.ProxyPortName,
				ContainerPort: conf.proxyInboundPort(),
			},
			{
				Name:          k8s.ProxyAdminPortName,
				ContainerPort: conf.proxyAdminPort(),
			},
		},
		Resources: conf.proxyResourceRequirements(),
		Env: []corev1.EnvVar{
			{
				Name:  envLog,
				Value: conf.proxyLogLevel(),
			},
			{
				Name:  envDestinationSvcAddr,
				Value: conf.proxyDestinationAddr(),
			},
			{
				Name:  envControlListenAddr,
				Value: conf.proxyControlListenAddr(),
			},
			{
				Name:  envAdminListenAddr,
				Value: conf.proxyAdminListenAddr(),
			},
			{
				Name:  envOutboundListenAddr,
				Value: conf.proxyOutboundListenAddr(),
			},
			{
				Name:  envInboundListenAddr,
				Value: conf.proxyInboundListenAddr(),
			},
			{
				Name:  envDestinationProfileSuffixes,
				Value: conf.proxyDestinationProfileSuffixes(),
			},
			{
				Name:  envInboundAcceptKeepAlive,
				Value: fmt.Sprintf("%dms", defaultKeepaliveMs),
			},
			{
				Name:  envOutboundConnectKeepAlive,
				Value: fmt.Sprintf("%dms", defaultKeepaliveMs),
			},
			{
				Name:      "_pod_ns",
				ValueFrom: &corev1.EnvVarSource{FieldRef: &corev1.ObjectFieldSelector{FieldPath: "metadata.namespace"}},
			},
			{
				Name:  envDestinationContext,
				Value: "ns:$(_pod_ns)",
			},
		},
		ReadinessProbe: conf.proxyReadinessProbe(),
		LivenessProbe:  conf.proxyLivenessProbe(),
	}

	// use the primary container's capabilities to ensure psp compliance, if
	// enabled
	if conf.pod.spec.Containers != nil && len(conf.pod.spec.Containers) > 0 {
		if securityContext := conf.pod.spec.Containers[0].SecurityContext; securityContext != nil {
			sidecar.SecurityContext.Capabilities = securityContext.Capabilities
		}
	}

	// Special case if the caller specifies that
	// LINKERD2_PROXY_OUTBOUND_ROUTER_CAPACITY be set on the pod.
	// We key off of any container image in the pod. Ideally we would instead key
	// off of something at the top-level of the PodSpec, but there is nothing
	// easily identifiable at that level.
	// Currently this will be set on any proxy that gets injected into a Prometheus pod,
	// not just the one in Linkerd's Control Plane.
	for _, container := range conf.pod.spec.Containers {
		if capacity, ok := conf.proxyOutboundCapacity[container.Image]; ok {
			sidecar.Env = append(sidecar.Env,
				corev1.EnvVar{
					Name:  "LINKERD2_PROXY_OUTBOUND_ROUTER_CAPACITY",
					Value: fmt.Sprintf("%d", capacity),
				},
			)
			break
		}
	}

	if conf.tapDisabled() {
		sidecar.Env = append(sidecar.Env,
			corev1.EnvVar{
				Name:  envTapDisabled,
				Value: "true",
			},
		)
	}

	if saVolumeMount != nil {
		sidecar.VolumeMounts = []corev1.VolumeMount{*saVolumeMount}
	}

	idctx := conf.identityContext()
	if idctx == nil {
		sidecar.Env = append(sidecar.Env, corev1.EnvVar{
			Name:  envIdentityDisabled,
			Value: k8s.IdentityModeDisabled,
		})
		patch.addContainer(&sidecar)
		return
	}

	sidecar.Env = append(sidecar.Env, []corev1.EnvVar{
		{
			Name:  envIdentityDir,
			Value: k8s.MountPathEndEntity,
		},
		{
			Name:  envIdentityTrustAnchors,
			Value: idctx.GetTrustAnchorsPem(),
		},
		{
			Name:  envIdentityTokenFile,
			Value: k8s.IdentityServiceAccountTokenPath,
		},
		{
			Name:  envIdentitySvcAddr,
			Value: conf.proxyIdentityAddr(),
		},
		{
			Name:      "_pod_sa",
			ValueFrom: &corev1.EnvVarSource{FieldRef: &corev1.ObjectFieldSelector{FieldPath: "spec.serviceAccountName"}},
		},
		{
			Name:  "_l5d_ns",
			Value: conf.configs.GetGlobal().GetLinkerdNamespace(),
		},
		{
			Name:  "_l5d_trustdomain",
			Value: idctx.GetTrustDomain(),
		},
		{
			Name:  envIdentityLocalName,
			Value: "$(_pod_sa).$(_pod_ns).serviceaccount.identity.$(_l5d_ns).$(_l5d_trustdomain)",
		},
		{
			Name:  envIdentitySvcName,
			Value: "linkerd-identity.$(_l5d_ns).serviceaccount.identity.$(_l5d_ns).$(_l5d_trustdomain)",
		},
		{
			Name:  envDestinationSvcName,
			Value: "linkerd-controller.$(_l5d_ns).serviceaccount.identity.$(_l5d_ns).$(_l5d_trustdomain)",
		},
	}...)

	if len(conf.pod.spec.Volumes) == 0 {
		patch.addVolumeRoot()
	}
	patch.addVolume(&corev1.Volume{
		Name: k8s.IdentityEndEntityVolumeName,
		VolumeSource: corev1.VolumeSource{
			EmptyDir: &corev1.EmptyDirVolumeSource{
				Medium: "Memory",
			},
		},
	})
	sidecar.VolumeMounts = append(sidecar.VolumeMounts, corev1.VolumeMount{
		Name:      k8s.IdentityEndEntityVolumeName,
		MountPath: k8s.MountPathEndEntity,
		ReadOnly:  false,
	})
	patch.addContainer(&sidecar)
}

func (conf *ResourceConfig) injectProxyInit(patch *Patch, saVolumeMount *corev1.VolumeMount) {
	capabilities := &corev1.Capabilities{}
	if conf.pod.spec.Containers != nil && len(conf.pod.spec.Containers) > 0 {
		if sc := conf.pod.spec.Containers[0].SecurityContext; sc != nil && sc.Capabilities != nil {
<<<<<<< HEAD
			capabilities = sc.Capabilities
=======
			capabilities.Add = sc.Capabilities.Add
			capabilities.Drop = sc.Capabilities.Drop
>>>>>>> e1f663ec
		}
	}
	if capabilities.Add == nil {
		capabilities.Add = []corev1.Capability{}
	}
<<<<<<< HEAD
	capabilities.Add = append(capabilities.Add, corev1.Capability("NET_ADMIN"))
=======
	capabilities.Add = append(capabilities.Add, proxyInitDefaultCapabilities...)
>>>>>>> e1f663ec

	var (
		nonRoot                  = false
		runAsUser                = int64(0)
		allowPrivilegeEscalation = false
		readOnlyRootFilesystem   = true
	)

	initContainer := &corev1.Container{
		Name:                     k8s.InitContainerName,
		Image:                    conf.taggedProxyInitImage(),
		ImagePullPolicy:          conf.proxyInitImagePullPolicy(),
		TerminationMessagePolicy: corev1.TerminationMessageFallbackToLogsOnError,
		Args:                     conf.proxyInitArgs(),
		SecurityContext: &corev1.SecurityContext{
			Capabilities:             capabilities,
			Privileged:               &nonRoot,
			RunAsNonRoot:             &nonRoot,
			RunAsUser:                &runAsUser,
			AllowPrivilegeEscalation: &allowPrivilegeEscalation,
			ReadOnlyRootFilesystem:   &readOnlyRootFilesystem,
		},
		Resources: conf.proxyInitResourceRequirements(),
	}

	if saVolumeMount != nil {
		initContainer.VolumeMounts = []corev1.VolumeMount{*saVolumeMount}
	}
	if len(conf.pod.spec.InitContainers) == 0 {
		patch.addInitContainerRoot()
	}
	patch.addInitContainer(initContainer)
}

func (conf *ResourceConfig) injectDebugSidecar() *corev1.Container {
	return &corev1.Container{
		Name:                     k8s.DebugSidecarName,
		ImagePullPolicy:          conf.proxyImagePullPolicy(),
		Image:                    fmt.Sprintf("%s:%s", k8s.DebugSidecarImage, conf.configs.GetGlobal().GetVersion()),
		TerminationMessagePolicy: corev1.TerminationMessageFallbackToLogsOnError,
	}
}

func (conf *ResourceConfig) serviceAccountVolumeMount() *corev1.VolumeMount {
	// Probably always true, but wanna be super-safe
	if containers := conf.pod.spec.Containers; len(containers) > 0 {
		for _, vm := range containers[0].VolumeMounts {
			if vm.MountPath == k8s.MountPathServiceAccount {
				vm := vm // pin
				return &vm
			}
		}
	}
	return nil
}

// Given a ObjectMeta, update ObjectMeta in place with the new labels and
// annotations.
func (conf *ResourceConfig) injectObjectMeta(patch *Patch) {
	patch.addPodAnnotation(k8s.ProxyVersionAnnotation, conf.proxyVersion())

	if conf.identityContext() != nil {
		patch.addPodAnnotation(k8s.IdentityModeAnnotation, k8s.IdentityModeDefault)
	} else {
		patch.addPodAnnotation(k8s.IdentityModeAnnotation, k8s.IdentityModeDisabled)
	}

	if len(conf.pod.labels) > 0 {
		if len(conf.pod.meta.Labels) == 0 {
			patch.addPodLabelsRoot()
		}
		for _, k := range sortedKeys(conf.pod.labels) {
			patch.addPodLabel(k, conf.pod.labels[k])
		}
	}
}

func (conf *ResourceConfig) injectPodAnnotations(patch *Patch) {
	if len(conf.pod.meta.Annotations) == 0 {
		patch.addPodAnnotationsRoot()
	}

	for _, k := range sortedKeys(conf.pod.annotations) {
		patch.addPodAnnotation(k, conf.pod.annotations[k])

		// append any additional pod annotations to the pod's meta.
		// for e.g., annotations that were converted from CLI inject options.
		conf.pod.meta.Annotations[k] = conf.pod.annotations[k]
	}
}

func (conf *ResourceConfig) getOverride(annotation string) string {
	return conf.pod.meta.Annotations[annotation]
}

func (conf *ResourceConfig) taggedProxyImage() string {
	return fmt.Sprintf("%s:%s", conf.proxyImage(), conf.proxyVersion())
}

func (conf *ResourceConfig) taggedProxyInitImage() string {
	return fmt.Sprintf("%s:%s", conf.proxyInitImage(), conf.proxyInitVersion())
}

func (conf *ResourceConfig) proxyImage() string {
	if override := conf.getOverride(k8s.ProxyImageAnnotation); override != "" {
		return override
	}
	return conf.configs.GetProxy().GetProxyImage().GetImageName()
}

func (conf *ResourceConfig) proxyImagePullPolicy() corev1.PullPolicy {
	if override := conf.getOverride(k8s.ProxyImagePullPolicyAnnotation); override != "" {
		return corev1.PullPolicy(override)
	}
	return corev1.PullPolicy(conf.configs.GetProxy().GetProxyImage().GetPullPolicy())
}

func (conf *ResourceConfig) proxyVersion() string {
	if override := conf.getOverride(k8s.ProxyVersionOverrideAnnotation); override != "" {
		return override
	}
	if proxyVersion := conf.configs.GetProxy().GetProxyVersion(); proxyVersion != "" {
		return proxyVersion
	}
	if controlPlaneVersion := conf.configs.GetGlobal().GetVersion(); controlPlaneVersion != "" {
		return controlPlaneVersion
	}
	return version.Version
}

func (conf *ResourceConfig) proxyInitVersion() string {
	if override := conf.getOverride(k8s.ProxyInitImageVersionAnnotation); override != "" {
		return override
	}
	if v := conf.configs.GetProxy().GetProxyInitImageVersion(); v != "" {
		return v
	}
	return version.ProxyInitVersion
}

func (conf *ResourceConfig) proxyControlPort() int32 {
	if override := conf.getOverride(k8s.ProxyControlPortAnnotation); override != "" {
		controlPort, err := strconv.ParseInt(override, 10, 32)
		if err == nil {
			return int32(controlPort)
		}
	}

	return int32(conf.configs.GetProxy().GetControlPort().GetPort())
}

func (conf *ResourceConfig) proxyInboundPort() int32 {
	if override := conf.getOverride(k8s.ProxyInboundPortAnnotation); override != "" {
		inboundPort, err := strconv.ParseInt(override, 10, 32)
		if err == nil {
			return int32(inboundPort)
		}
	}

	return int32(conf.configs.GetProxy().GetInboundPort().GetPort())
}

func (conf *ResourceConfig) proxyAdminPort() int32 {
	if override := conf.getOverride(k8s.ProxyAdminPortAnnotation); override != "" {
		adminPort, err := strconv.ParseInt(override, 10, 32)
		if err == nil {
			return int32(adminPort)
		}
	}
	return int32(conf.configs.GetProxy().GetAdminPort().GetPort())
}

func (conf *ResourceConfig) proxyOutboundPort() int32 {
	if override := conf.getOverride(k8s.ProxyOutboundPortAnnotation); override != "" {
		outboundPort, err := strconv.ParseInt(override, 10, 32)
		if err == nil {
			return int32(outboundPort)
		}
	}

	return int32(conf.configs.GetProxy().GetOutboundPort().GetPort())
}

func (conf *ResourceConfig) proxyLogLevel() string {
	if override := conf.getOverride(k8s.ProxyLogLevelAnnotation); override != "" {
		return override
	}

	return conf.configs.GetProxy().GetLogLevel().GetLevel()
}

func (conf *ResourceConfig) identityContext() *config.IdentityContext {
	if override := conf.getOverride(k8s.ProxyDisableIdentityAnnotation); override != "" {
		value, err := strconv.ParseBool(override)
		if err == nil && value {
			return nil
		}
	}

	return conf.configs.GetGlobal().GetIdentityContext()
}

func (conf *ResourceConfig) tapDisabled() bool {
	if override := conf.getOverride(k8s.ProxyDisableTapAnnotation); override != "" {
		value, err := strconv.ParseBool(override)
		if err == nil && value {
			return true
		}
	}
	return false
}

func (conf *ResourceConfig) proxyResourceRequirements() corev1.ResourceRequirements {
	resources := corev1.ResourceRequirements{
		Requests: corev1.ResourceList{},
		Limits:   corev1.ResourceList{},
	}

	var (
		requestCPU    k8sResource.Quantity
		requestMemory k8sResource.Quantity
		limitCPU      k8sResource.Quantity
		limitMemory   k8sResource.Quantity
		err           error
	)

	if override := conf.getOverride(k8s.ProxyCPURequestAnnotation); override != "" {
		requestCPU, err = k8sResource.ParseQuantity(override)
	} else if defaultRequest := conf.configs.GetProxy().GetResource().GetRequestCpu(); defaultRequest != "" {
		requestCPU, err = k8sResource.ParseQuantity(defaultRequest)
	}
	if err != nil {
		log.Warnf("%s (%s)", err, k8s.ProxyCPURequestAnnotation)
	}
	if !requestCPU.IsZero() {
		resources.Requests[corev1.ResourceCPU] = requestCPU
	}

	if override := conf.getOverride(k8s.ProxyMemoryRequestAnnotation); override != "" {
		requestMemory, err = k8sResource.ParseQuantity(override)
	} else if defaultRequest := conf.configs.GetProxy().GetResource().GetRequestMemory(); defaultRequest != "" {
		requestMemory, err = k8sResource.ParseQuantity(defaultRequest)
	}
	if err != nil {
		log.Warnf("%s (%s)", err, k8s.ProxyMemoryRequestAnnotation)
	}
	if !requestMemory.IsZero() {
		resources.Requests[corev1.ResourceMemory] = requestMemory
	}

	if override := conf.getOverride(k8s.ProxyCPULimitAnnotation); override != "" {
		limitCPU, err = k8sResource.ParseQuantity(override)
	} else if defaultLimit := conf.configs.GetProxy().GetResource().GetLimitCpu(); defaultLimit != "" {
		limitCPU, err = k8sResource.ParseQuantity(defaultLimit)
	}
	if err != nil {
		log.Warnf("%s (%s)", err, k8s.ProxyCPULimitAnnotation)
	}
	if !limitCPU.IsZero() {
		resources.Limits[corev1.ResourceCPU] = limitCPU
	}

	if override := conf.getOverride(k8s.ProxyMemoryLimitAnnotation); override != "" {
		limitMemory, err = k8sResource.ParseQuantity(override)
	} else if defaultLimit := conf.configs.GetProxy().GetResource().GetLimitMemory(); defaultLimit != "" {
		limitMemory, err = k8sResource.ParseQuantity(defaultLimit)
	}
	if err != nil {
		log.Warnf("%s (%s)", err, k8s.ProxyMemoryLimitAnnotation)
	}
	if !limitMemory.IsZero() {
		resources.Limits[corev1.ResourceMemory] = limitMemory
	}

	return resources
}

func (conf *ResourceConfig) proxyInitResourceRequirements() corev1.ResourceRequirements {
	return corev1.ResourceRequirements{
		Requests: corev1.ResourceList{
			corev1.ResourceCPU:    k8sResource.MustParse(proxyInitResourceRequestCPU),
			corev1.ResourceMemory: k8sResource.MustParse(proxyInitResourceRequestMemory),
		},
		Limits: corev1.ResourceList{
			corev1.ResourceCPU:    k8sResource.MustParse(proxyInitResourceLimitCPU),
			corev1.ResourceMemory: k8sResource.MustParse(proxyInitResourceLimitMemory),
		},
	}
}

func (conf *ResourceConfig) proxyDestinationAddr() string {
	ns := conf.configs.GetGlobal().GetLinkerdNamespace()
	dns := fmt.Sprintf("linkerd-destination.%s.svc.cluster.local", ns)
	if conf.destinationDNSOverride != "" {
		dns = conf.destinationDNSOverride
	}
	return fmt.Sprintf("%s:%d", dns, destinationAPIPort)
}

func (conf *ResourceConfig) proxyIdentityAddr() string {
	dns := fmt.Sprintf("linkerd-identity.%s.svc.cluster.local", conf.configs.GetGlobal().GetLinkerdNamespace())
	if conf.identityDNSOverride != "" {
		dns = conf.identityDNSOverride
	}
	return fmt.Sprintf("%s:%d", dns, identityAPIPort)
}

func (conf *ResourceConfig) proxyControlListenAddr() string {
	return fmt.Sprintf("0.0.0.0:%d", conf.proxyControlPort())
}

func (conf *ResourceConfig) proxyInboundListenAddr() string {
	return fmt.Sprintf("0.0.0.0:%d", conf.proxyInboundPort())
}

func (conf *ResourceConfig) proxyAdminListenAddr() string {
	return fmt.Sprintf("0.0.0.0:%d", conf.proxyAdminPort())
}

func (conf *ResourceConfig) proxyOutboundListenAddr() string {
	return fmt.Sprintf("127.0.0.1:%d", conf.proxyOutboundPort())
}

func (conf *ResourceConfig) proxyUID() int64 {
	if overrides := conf.getOverride(k8s.ProxyUIDAnnotation); overrides != "" {
		v, err := strconv.ParseInt(overrides, 10, 64)
		if err == nil {
			return v
		}
	}

	return conf.configs.GetProxy().GetProxyUid()
}

func (conf *ResourceConfig) proxyReadinessProbe() *corev1.Probe {
	return &corev1.Probe{
		Handler: corev1.Handler{
			HTTPGet: &corev1.HTTPGetAction{
				Path: "/ready",
				Port: intstr.IntOrString{IntVal: conf.proxyAdminPort()},
			},
		},
		InitialDelaySeconds: 2,
	}
}

func (conf *ResourceConfig) proxyLivenessProbe() *corev1.Probe {
	return &corev1.Probe{
		Handler: corev1.Handler{
			HTTPGet: &corev1.HTTPGetAction{
				Path: "/metrics",
				Port: intstr.IntOrString{IntVal: conf.proxyAdminPort()},
			},
		},
		InitialDelaySeconds: 10,
	}
}

func (conf *ResourceConfig) proxyDestinationProfileSuffixes() string {
	disableExternalProfiles := conf.configs.GetProxy().GetDisableExternalProfiles()
	if override := conf.getOverride(k8s.ProxyEnableExternalProfilesAnnotation); override != "" {
		value, err := strconv.ParseBool(override)
		if err == nil {
			disableExternalProfiles = !value
		}
	}

	if disableExternalProfiles {
		return internalProfileSuffix
	}

	return defaultProfileSuffix
}

func (conf *ResourceConfig) proxyInitImage() string {
	if override := conf.getOverride(k8s.ProxyInitImageAnnotation); override != "" {
		return override
	}
	return conf.configs.GetProxy().GetProxyInitImage().GetImageName()
}

func (conf *ResourceConfig) proxyInitImagePullPolicy() corev1.PullPolicy {
	if override := conf.getOverride(k8s.ProxyImagePullPolicyAnnotation); override != "" {
		return corev1.PullPolicy(override)
	}
	return corev1.PullPolicy(conf.configs.GetProxy().GetProxyInitImage().GetPullPolicy())
}

func (conf *ResourceConfig) proxyInitArgs() []string {
	var (
		controlPort       = conf.proxyControlPort()
		adminPort         = conf.proxyAdminPort()
		inboundPort       = conf.proxyInboundPort()
		outboundPort      = conf.proxyOutboundPort()
		outboundSkipPorts = conf.proxyOutboundSkipPorts()
		proxyUID          = conf.proxyUID()
	)

	inboundSkipPorts := conf.proxyInboundSkipPorts()
	if len(inboundSkipPorts) > 0 {
		inboundSkipPorts += ","
	}
	inboundSkipPorts += fmt.Sprintf("%d,%d", controlPort, adminPort)

	initArgs := []string{
		"--incoming-proxy-port", fmt.Sprintf("%d", inboundPort),
		"--outgoing-proxy-port", fmt.Sprintf("%d", outboundPort),
		"--proxy-uid", fmt.Sprintf("%d", proxyUID),
	}
	initArgs = append(initArgs, "--inbound-ports-to-ignore", inboundSkipPorts)
	if len(outboundSkipPorts) > 0 {
		initArgs = append(initArgs, "--outbound-ports-to-ignore")
		initArgs = append(initArgs, outboundSkipPorts)
	}

	return initArgs
}

func (conf *ResourceConfig) proxyInboundSkipPorts() string {
	if override := conf.getOverride(k8s.ProxyIgnoreInboundPortsAnnotation); override != "" {
		return override
	}

	ports := []string{}
	for _, port := range conf.configs.GetProxy().GetIgnoreInboundPorts() {
		portStr := strconv.FormatUint(uint64(port.GetPort()), 10)
		ports = append(ports, portStr)
	}
	return strings.Join(ports, ",")
}

func (conf *ResourceConfig) proxyOutboundSkipPorts() string {
	if override := conf.getOverride(k8s.ProxyIgnoreOutboundPortsAnnotation); override != "" {
		return override
	}

	ports := []string{}
	for _, port := range conf.configs.GetProxy().GetIgnoreOutboundPorts() {
		portStr := strconv.FormatUint(uint64(port.GetPort()), 10)
		ports = append(ports, portStr)
	}
	return strings.Join(ports, ",")
}

func sortedKeys(m map[string]string) []string {
	keys := []string{}
	for k := range m {
		keys = append(keys, k)
	}

	sort.Strings(keys)

	return keys
}<|MERGE_RESOLUTION|>--- conflicted
+++ resolved
@@ -622,22 +622,14 @@
 	capabilities := &corev1.Capabilities{}
 	if conf.pod.spec.Containers != nil && len(conf.pod.spec.Containers) > 0 {
 		if sc := conf.pod.spec.Containers[0].SecurityContext; sc != nil && sc.Capabilities != nil {
-<<<<<<< HEAD
-			capabilities = sc.Capabilities
-=======
 			capabilities.Add = sc.Capabilities.Add
 			capabilities.Drop = sc.Capabilities.Drop
->>>>>>> e1f663ec
 		}
 	}
 	if capabilities.Add == nil {
 		capabilities.Add = []corev1.Capability{}
 	}
-<<<<<<< HEAD
-	capabilities.Add = append(capabilities.Add, corev1.Capability("NET_ADMIN"))
-=======
 	capabilities.Add = append(capabilities.Add, proxyInitDefaultCapabilities...)
->>>>>>> e1f663ec
 
 	var (
 		nonRoot                  = false
