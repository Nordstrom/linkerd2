--- conflicted
+++ resolved
@@ -37,33 +37,6 @@
 
 	// CADelegateParams holds the required parameters for creating a new CADelegate.
 	CADelegateParams struct {
-<<<<<<< HEAD
-		// region describes which AWS region the ACM-PCA resides in.
-		Region string
-
-		// caARN describes the full ARN that represents the ACM-PCA we are using.
-		CaARN string
-
-		// hoursValid describes how long certificates issued by this CA are expected to be valid.
-		HoursValid int
-	}
-)
-
-// EasyNewCADelegate conveniently creates an ACMPCADelegate configured for our specific environment.
-func EasyNewCADelegate() (*ACMPCADelegate, error) {
-	region := string("us-west-2")
-	caARN := string("arn:aws:acm-pca:us-west-2:536616252769:certificate-authority/6ee645f6-540f-47b1-a9c3-b5d05c12790c")
-	hoursValid := 24 * 30
-	params := CADelegateParams{
-		Region:     region,
-		CaARN:      caARN,
-		HoursValid: hoursValid,
-	}
-
-	return NewCADelegate(params)
-}
-
-=======
 		// Region describes which AWS region the ACM-PCA resides in.
 		Region string
 
@@ -76,7 +49,6 @@
 	}
 )
 
->>>>>>> db482f36
 // NewCADelegate is a factory method that returns a new ACMPCADelegate.
 func NewCADelegate(params CADelegateParams) (*ACMPCADelegate, error) {
 	session, sessionErr := session.NewSession(&aws.Config{
@@ -93,13 +65,8 @@
 	acmClient := acmpca.New(session, config)
 
 	return &ACMPCADelegate{
-<<<<<<< HEAD
-		acmClient: acmClient,
-		caARN:     params.CaARN,
-=======
 		acmClient:        acmClient,
 		CADelegateParams: params,
->>>>>>> db482f36
 	}, nil
 }
 
