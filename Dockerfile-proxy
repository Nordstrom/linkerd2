ARG RUNTIME_IMAGE=gcr.io/linkerd-io/base:2019-02-19.01

FROM gcr.io/linkerd-io/base:2019-02-19.01 as fetch
RUN apt-get update && apt-get install -y ca-certificates
WORKDIR /build
COPY bin/fetch-proxy bin/fetch-proxy
ARG PROXY_VERSION
RUN (proxy=$(bin/fetch-proxy $PROXY_VERSION) && \
    version=$(basename "$proxy" | sed 's/linkerd2-proxy-//') && \
    mv "$proxy" linkerd2-proxy && \
    echo "$version" >version.txt)

## compile proxy-identity agent
<<<<<<< HEAD
FROM gcr.io/linkerd-io/go-deps:9f28f0b4 as golang
=======
FROM gcr.io/linkerd-io/go-deps:f39dc9a4 as golang
>>>>>>> 552060dd
WORKDIR /go/src/github.com/linkerd/linkerd2
ENV CGO_ENABLED=0 GOOS=linux
COPY pkg/flags pkg/flags
COPY pkg/tls pkg/tls
COPY pkg/version pkg/version
RUN go build ./pkg/...
COPY proxy-identity proxy-identity
RUN CGO_ENABLED=0 GOOS=linux go install ./proxy-identity

FROM $RUNTIME_IMAGE as runtime
COPY --from=fetch /build/target/proxy/LICENSE /usr/lib/linkerd/LICENSE
COPY --from=fetch /build/version.txt /usr/lib/linkerd/linkerd2-proxy-version.txt
COPY --from=fetch /build/linkerd2-proxy /usr/lib/linkerd/linkerd2-proxy
COPY --from=golang /go/bin/proxy-identity /usr/lib/linkerd/linkerd2-proxy-identity
COPY proxy-identity/run-proxy.sh /usr/bin/linkerd2-proxy-run
ARG LINKERD_VERSION
ENV LINKERD_CONTAINER_VERSION_OVERRIDE=${LINKERD_VERSION}
ENV LINKERD2_PROXY_LOG=warn,linkerd2_proxy=info
ENTRYPOINT ["/usr/bin/linkerd2-proxy-run"]<|MERGE_RESOLUTION|>--- conflicted
+++ resolved
@@ -11,11 +11,7 @@
     echo "$version" >version.txt)
 
 ## compile proxy-identity agent
-<<<<<<< HEAD
-FROM gcr.io/linkerd-io/go-deps:9f28f0b4 as golang
-=======
 FROM gcr.io/linkerd-io/go-deps:f39dc9a4 as golang
->>>>>>> 552060dd
 WORKDIR /go/src/github.com/linkerd/linkerd2
 ENV CGO_ENABLED=0 GOOS=linux
 COPY pkg/flags pkg/flags
