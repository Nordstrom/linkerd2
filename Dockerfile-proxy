--- conflicted
+++ resolved
@@ -9,11 +9,7 @@
     mv "$proxy" linkerd2-proxy)
 
 ## compile proxy-identity agent
-<<<<<<< HEAD
-FROM gcr.io/linkerd-io/go-deps:c921a98b as golang
-=======
-FROM gcr.io/linkerd-io/go-deps:6e29c597 as golang
->>>>>>> c3756890
+FROM gcr.io/linkerd-io/go-deps:30330977 as golang
 WORKDIR /linkerd-build
 COPY pkg/flags pkg/flags
 COPY pkg/tls pkg/tls
