--- conflicted
+++ resolved
@@ -9,14 +9,8 @@
     mv "$proxy" linkerd2-proxy)
 
 ## compile proxy-identity agent
-<<<<<<< HEAD
-FROM gcr.io/linkerd-io/go-deps:c7fb42bd as golang
+FROM gcr.io/linkerd-io/go-deps:6e29c597 as golang
 WORKDIR /linkerd-build
-=======
-FROM gcr.io/linkerd-io/go-deps:c8f0f3f0 as golang
-WORKDIR /go/src/github.com/linkerd/linkerd2
-ENV CGO_ENABLED=0 GOOS=linux
->>>>>>> 00bd5602
 COPY pkg/flags pkg/flags
 COPY pkg/tls pkg/tls
 COPY pkg/version pkg/version
