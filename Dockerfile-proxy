--- conflicted
+++ resolved
@@ -11,11 +11,7 @@
     echo "$version" >version.txt)
 
 ## compile proxy-identity agent
-<<<<<<< HEAD
-FROM gcr.io/linkerd-io/go-deps:c8f0f3f0 as golang
-=======
 FROM gcr.io/linkerd-io/go-deps:b3c7654e as golang
->>>>>>> e1f663ec
 WORKDIR /go/src/github.com/linkerd/linkerd2
 ENV CGO_ENABLED=0 GOOS=linux
 COPY pkg/flags pkg/flags
