--- conflicted
+++ resolved
@@ -9,11 +9,7 @@
     mv "$proxy" linkerd2-proxy)
 
 ## compile proxy-identity agent
-<<<<<<< HEAD
-FROM gcr.io/linkerd-io/go-deps:1c6a29b8 as golang
-=======
-FROM gcr.io/linkerd-io/go-deps:b2790a19 as golang
->>>>>>> 03f6a829
+FROM gcr.io/linkerd-io/go-deps:9cbb2ea7 as golang
 WORKDIR /linkerd-build
 COPY pkg/flags pkg/flags
 COPY pkg/tls pkg/tls
