# Default values for linkerd.
# This is a YAML-formatted file.
# Declare variables to be passed into your templates.

# Values that are passed along to sub-charts
global:
  clusterDomain: &cluster_domain cluster.local
  imagePullPolicy: &image_pull_policy IfNotPresent

  # control plane version. See Proxy section for proxy version
  linkerdVersion: &linkerd_version edge-20.1.2

  namespace: linkerd

  identityTrustAnchorsPEM: |

  identityTrustDomain: *cluster_domain

  # proxy configuration
  proxy:
    enableExternalProfiles: false
    image:
      name: gcr.io/linkerd-io/proxy
      pullPolicy: *image_pull_policy
      version: *linkerd_version
    logLevel: warn,linkerd=info
    ports:
      admin: 4191
      control: 4190
      inbound: 4143
      outbound: 4140
    resources:
      cpu:
        limit: ""
        request: ""
      memory:
        limit: ""
        request: ""
    trace:
      collectorSvcAddr: ""
      collectorSvcAccount: default
    uid: 2102
    # If set, the proxy's pre-stop hook will postpone the Kubernetes's SIGTERM signal
    # and wait for this duration before letting the proxy process the SIGTERM signal.
    # See https://kubernetes.io/docs/concepts/containers/container-lifecycle-hooks/#container-hooks
    # for more info on container lifecycle hooks.
    waitBeforeExitSeconds: 0

  # proxy-init configuration
  proxyInit:
    ignoreInboundPorts: ""
    ignoreOutboundPorts: ""
    image:
      name: gcr.io/linkerd-io/proxy-init
      pullPolicy: *image_pull_policy
      version: v1.1.0
    resources:
      cpu:
        limit: 100m
        request: 10m
      memory:
        limit: 50Mi
        request: 10Mi

  # control plane annotations - do not edit
  createdByAnnotation: linkerd.io/created-by
  proxyInjectAnnotation: linkerd.io/inject
  proxyInjectDisabled: disabled

  # control plane labels - do not edit
  controllerComponentLabel: linkerd.io/control-plane-component
  controllerNamespaceLabel: linkerd.io/control-plane-ns
  linkerdNamespaceLabel: linkerd.io/is-control-plane


enableH2Upgrade: true

omitWebhookSideEffects: false
webhookFailurePolicy: Ignore

# controller configuration
controllerImage: gcr.io/linkerd-io/controller
controllerLogLevel: &controller_log_level info
controllerReplicas: 1
controllerUID: 2103

# web dashboard configuration
dashboard:
  replicas: 1

# identity configuration
<<<<<<< HEAD
identity:
  issuer:
    scheme: linkerd.io/tls

    clockSkewAllowance: 20s

    # must match the expiry date in crtPEM
    crtExpiry:

    # control plane annotation - do not edit
    crtExpiryAnnotation: linkerd.io/identity-issuer-expiry

    issuanceLifetime: 86400s

    tls:
      # PEM-encoded certificate
      crtPEM: |

      # PEM-encoded ECDSA private key
      keyPEM: |
=======
Identity:
  Issuer:
    IssuerType: linkerd
    IssuanceLifeTime: 86400s

  TrustAnchorsPEM: |

  TrustDomain: *cluster_domain

LinkerdIdentityIssuer:
  Scheme: linkerd.io/tls

  ClockSkewAllowance: 20s

  # must match the expiry date in CrtPEM
  CrtExpiry:

  # control plane annotation - do not edit
  CrtExpiryAnnotation: linkerd.io/identity-issuer-expiry

  TLS:
    # PEM-encoded certificate
    CrtPEM: |

    # PEM-encoded ECDSA private key
    KeyPEM: |

AwsAcmPcaIdentityIssuer:
  CaArn: 

  CaRegion: 
>>>>>>> 44e9cd00

# grafana configuration
grafanaImage: gcr.io/linkerd-io/grafana

# heartbeat configuration
disableHeartBeat: false
heartbeatSchedule: "0 0 * * *"

# prometheus configuration
prometheusImage: prom/prometheus:v2.15.2
prometheusLogLevel: *controller_log_level

# Control Plane Trace Configuration
controlPlaneTracing: false

# proxy injector configuration
proxyInjector:
  # if empty, Helm will auto-generate these fields
  crtPEM: |

  keyPEM: |

# service profile validator configuration
profileValidator:
  # if empty, Helm will auto-generate these fields
  crtPEM: |

  keyPEM: |

# tap configuration
tap:
  # if empty, Helm will auto-generate these fields
  crtPEM: |

  keyPEM: |

# web configuration
webImage: gcr.io/linkerd-io/web

# If the namespace is controlled by an external tool or can't be installed with Helm
# you can disable its installation. In this case:
# - The namespace created by the external tool must match the namespace value above
# - The external tool needs to create the namespace with the label:
#     config.linkerd.io/admission-webhooks: disabled
installNamespace: true

# Node selection constraints for control-plane components
# https://kubernetes.io/docs/concepts/configuration/assign-pod-node/#nodeselector.
nodeSelector:
  beta.kubernetes.io/os: linux<|MERGE_RESOLUTION|>--- conflicted
+++ resolved
@@ -89,60 +89,34 @@
   replicas: 1
 
 # identity configuration
-<<<<<<< HEAD
 identity:
   issuer:
-    scheme: linkerd.io/tls
+    issuerType: linkerd
 
-    clockSkewAllowance: 20s
+    issuanceLifeTime: 86400s
 
-    # must match the expiry date in crtPEM
-    crtExpiry:
+linkerdIdentityIssuer:
+  scheme: linkerd.io/tls
 
-    # control plane annotation - do not edit
-    crtExpiryAnnotation: linkerd.io/identity-issuer-expiry
-
-    issuanceLifetime: 86400s
-
-    tls:
-      # PEM-encoded certificate
-      crtPEM: |
-
-      # PEM-encoded ECDSA private key
-      keyPEM: |
-=======
-Identity:
-  Issuer:
-    IssuerType: linkerd
-    IssuanceLifeTime: 86400s
-
-  TrustAnchorsPEM: |
-
-  TrustDomain: *cluster_domain
-
-LinkerdIdentityIssuer:
-  Scheme: linkerd.io/tls
-
-  ClockSkewAllowance: 20s
+  clockSkewAllowance: 20s
 
   # must match the expiry date in CrtPEM
-  CrtExpiry:
+  crtExpiry:
 
   # control plane annotation - do not edit
-  CrtExpiryAnnotation: linkerd.io/identity-issuer-expiry
+  crtExpiryAnnotation: linkerd.io/identity-issuer-expiry
 
-  TLS:
+  tls:
     # PEM-encoded certificate
-    CrtPEM: |
+    crtPEM: |
 
     # PEM-encoded ECDSA private key
-    KeyPEM: |
+    keyPEM: |
 
-AwsAcmPcaIdentityIssuer:
-  CaArn: 
+awsAcmPcaIdentityIssuer:
+  caArn: 
 
-  CaRegion: 
->>>>>>> 44e9cd00
+  caRegion: 
 
 # grafana configuration
 grafanaImage: gcr.io/linkerd-io/grafana
