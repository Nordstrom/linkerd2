{{- define "linkerd.configs.global" -}}
{
  "linkerdNamespace": "{{.Namespace}}",
  "cniEnabled": false,
  "version": "{{.LinkerdVersion}}",
  "identityContext":{
    "trustDomain": "{{.Identity.TrustDomain}}",
    "trustAnchorsPem": "{{required "Please provide the identity trust anchors" .Identity.TrustAnchorsPEM | trim | replace "\n" "\\n"}}",
    "issuanceLifeTime": "{{.Identity.Issuer.IssuanceLifeTime}}",
<<<<<<< HEAD
    "clockSkewAllowance": "{{.Identity.Issuer.ClockSkewAllowance}}",
    "scheme": "{{.Identity.Issuer.Scheme}}"
=======
    "issuerType": "{{.Identity.Issuer.IssuerType}}",
    "clockSkewAllowance": "{{.LinkerdIdentityIssuer.ClockSkewAllowance}}"
>>>>>>> 03f6a829
  },
  "autoInjectContext": null,
  "omitWebhookSideEffects": {{.OmitWebhookSideEffects}},
  "clusterDomain": "{{.ClusterDomain}}"
}
{{- end -}}

{{- define "linkerd.configs.proxy" -}}
{
  "proxyImage":{
    "imageName":"{{.Proxy.Image.Name}}",
    "pullPolicy":"{{.Proxy.Image.PullPolicy}}"
  },
  "proxyInitImage":{
    "imageName":"{{.ProxyInit.Image.Name}}",
    "pullPolicy":"{{.ProxyInit.Image.PullPolicy}}"
  },
  "controlPort":{
    "port": {{.Proxy.Ports.Control}}
  },
  "ignoreInboundPorts":[
    {{- $ports := splitList "," .ProxyInit.IgnoreInboundPorts -}}
    {{- if gt (len $ports) 1}}
    {{- $last := sub (len $ports) 1 -}}
    {{- range $i,$port := $ports -}}
    {"port":{{$port}}}{{ternary "," "" (ne $i $last)}}
    {{- end -}}
    {{- end -}}
  ],
  "ignoreOutboundPorts":[
    {{- $ports := splitList "," .ProxyInit.IgnoreOutboundPorts -}}
    {{- if gt (len $ports) 1}}
    {{- $last := sub (len $ports) 1 -}}
    {{- range $i,$port := $ports -}}
    {"port":{{$port}}}{{ternary "," "" (ne $i $last)}}
    {{- end -}}
    {{- end -}}
  ],
  "inboundPort":{
    "port": {{.Proxy.Ports.Inbound}}
  },
  "adminPort":{
    "port": {{.Proxy.Ports.Admin}}
  },
  "outboundPort":{
    "port": {{.Proxy.Ports.Outbound}}
  },
  "resource":{
    "requestCpu": "{{.Proxy.Resources.CPU.Request}}",
    "limitCpu": "{{.Proxy.Resources.CPU.Limit}}",
    "requestMemory": "{{.Proxy.Resources.Memory.Request}}",
    "limitMemory": "{{.Proxy.Resources.Memory.Limit}}"
  },
  "proxyUid": {{.Proxy.UID}},
  "logLevel":{
    "level": "{{.Proxy.LogLevel}}"
  },
  "disableExternalProfiles": {{not .Proxy.EnableExternalProfiles}},
  "proxyVersion": "{{.Proxy.Image.Version}}",
  "proxyInitImageVersion": "{{.ProxyInit.Image.Version}}"
}
{{- end -}}

{{- define "linkerd.configs.install" -}}
{
  "cliVersion":"{{ .LinkerdVersion }}",
  "flags":[]
}
{{- end -}}<|MERGE_RESOLUTION|>--- conflicted
+++ resolved
@@ -7,13 +7,9 @@
     "trustDomain": "{{.Identity.TrustDomain}}",
     "trustAnchorsPem": "{{required "Please provide the identity trust anchors" .Identity.TrustAnchorsPEM | trim | replace "\n" "\\n"}}",
     "issuanceLifeTime": "{{.Identity.Issuer.IssuanceLifeTime}}",
-<<<<<<< HEAD
-    "clockSkewAllowance": "{{.Identity.Issuer.ClockSkewAllowance}}",
-    "scheme": "{{.Identity.Issuer.Scheme}}"
-=======
     "issuerType": "{{.Identity.Issuer.IssuerType}}",
-    "clockSkewAllowance": "{{.LinkerdIdentityIssuer.ClockSkewAllowance}}"
->>>>>>> 03f6a829
+    "clockSkewAllowance": "{{.LinkerdIdentityIssuer.ClockSkewAllowance}}",
+    "scheme": "{{.LinkerdIdentityIssuer.Scheme}}"
   },
   "autoInjectContext": null,
   "omitWebhookSideEffects": {{.OmitWebhookSideEffects}},
