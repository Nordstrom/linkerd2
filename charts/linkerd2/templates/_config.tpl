--- conflicted
+++ resolved
@@ -4,20 +4,12 @@
   "cniEnabled": false,
   "version": "{{.Values.LinkerdVersion}}",
   "identityContext":{
-<<<<<<< HEAD
     "trustDomain": "{{.Values.Identity.TrustDomain}}",
     "trustAnchorsPem": "{{required "Please provide the identity trust anchors" .Values.Identity.TrustAnchorsPEM | trim | replace "\n" "\\n"}}",
     "issuanceLifeTime": "{{.Values.Identity.Issuer.IssuanceLifeTime}}",
-    "clockSkewAllowance": "{{.Values.Identity.Issuer.ClockSkewAllowance}}",
-    "scheme": "{{.Values.Identity.Issuer.Scheme}}"
-=======
-    "trustDomain": "{{.Identity.TrustDomain}}",
-    "trustAnchorsPem": "{{required "Please provide the identity trust anchors" .Identity.TrustAnchorsPEM | trim | replace "\n" "\\n"}}",
-    "issuanceLifeTime": "{{.Identity.Issuer.IssuanceLifeTime}}",
-    "issuerType": "{{.Identity.Issuer.IssuerType}}",
-    "clockSkewAllowance": "{{.LinkerdIdentityIssuer.ClockSkewAllowance}}",
-    "scheme": "{{.LinkerdIdentityIssuer.Scheme}}"
->>>>>>> b64986f1
+    "issuerType": "{{.Values.Identity.Issuer.IssuerType}}",
+    "clockSkewAllowance": "{{.Values.LinkerdIdentityIssuer.ClockSkewAllowance}}",
+    "scheme": "{{.Values.LinkerdIdentityIssuer.Scheme}}"
   },
   "autoInjectContext": null,
   "omitWebhookSideEffects": {{.Values.OmitWebhookSideEffects}},
