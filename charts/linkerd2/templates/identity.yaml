{{with .Values -}}
{{if .Identity -}}
---
###
### Identity Controller Service
###
{{ if eq .Identity.Issuer.IssuerType "linkerd" -}}
---
kind: Secret
apiVersion: v1
metadata:
  name: linkerd-identity-issuer
  namespace: {{.Namespace}}
  labels:
    {{.ControllerComponentLabel}}: identity
    {{.ControllerNamespaceLabel}}: {{.Namespace}}
  annotations:
    {{.CreatedByAnnotation}}: {{default (printf "linkerd/helm %s" .LinkerdVersion) .CliVersion}}
    {{- if and .LinkerdIdentityIssuer .LinkerdIdentityIssuer.CrtExpiryAnnotation}}
    {{.LinkerdIdentityIssuer.CrtExpiryAnnotation}}: {{required "Please provide the identity issuer certificate expiry date" .LinkerdIdentityIssuer.CrtExpiry}}
    {{- end}}
data:
<<<<<<< HEAD
  crt.pem: {{b64enc (required "Please provide the identity issuer certificate" .Identity.Issuer.TLS.CrtPEM | trim)}}
  key.pem: {{b64enc (required "Please provide the identity issue private key" .Identity.Issuer.TLS.KeyPEM | trim)}}
=======
  crt.pem: {{b64enc (required "Please provide the identity issuer certificate" .LinkerdIdentityIssuer.TLS.CrtPEM)}}
  key.pem: {{b64enc (required "Please provide the identity issue private key" .LinkerdIdentityIssuer.TLS.KeyPEM)}}
>>>>>>> 87444b8b
{{- end}}
---
kind: Service
apiVersion: v1
metadata:
  name: linkerd-identity
  namespace: {{.Namespace}}
  labels:
    {{.ControllerComponentLabel}}: identity
    {{.ControllerNamespaceLabel}}: {{.Namespace}}
  annotations:
    {{.CreatedByAnnotation}}: {{default (printf "linkerd/helm %s" .LinkerdVersion) .CliVersion}}
spec:
  type: ClusterIP
  selector:
    {{.ControllerComponentLabel}}: identity
  ports:
  - name: grpc
    port: 8080
    targetPort: 8080
---
{{ $_ := set .Proxy "WorkloadKind" "deployment" -}}
{{ $_ := set .Proxy "Component" "linkerd-identity" -}}
{{ include "linkerd.proxy.validation" .Proxy -}}
apiVersion: apps/v1
kind: Deployment
metadata:
  annotations:
    {{.CreatedByAnnotation}}: {{default (printf "linkerd/helm %s" .LinkerdVersion) .CliVersion}}
  labels:
    {{.ControllerComponentLabel}}: identity
    {{.ControllerNamespaceLabel}}: {{.Namespace}}
  name: linkerd-identity
  namespace: {{.Namespace}}
spec:
  replicas: {{.ControllerReplicas}}
  selector:
    matchLabels:
      {{.ControllerComponentLabel}}: identity
      {{.ControllerNamespaceLabel}}: {{.Namespace}}
      {{- include "partials.proxy.labels" .Proxy | nindent 6}}
  template:
    metadata:
      annotations:
        {{.CreatedByAnnotation}}: {{default (printf "linkerd/helm %s" .LinkerdVersion) .CliVersion}}
        {{- include "partials.proxy.annotations" .Proxy| nindent 8}}
      labels:
        {{.ControllerComponentLabel}}: identity
        {{.ControllerNamespaceLabel}}: {{.Namespace}}
        {{- include "partials.proxy.labels" .Proxy | nindent 8}}
    spec:
      {{- if .EnablePodAntiAffinity -}}
      {{- $local := dict "Component" "identity" "Label" .ControllerComponentLabel -}}
      {{- include "linkerd.pod-affinity" $local | nindent 6 -}}
      {{- end }}
      containers:
      - args:
        - identity
        - -log-level={{.ControllerLogLevel}}
        image: {{.ControllerImage}}:{{default .LinkerdVersion .ControllerImageVersion}}
        imagePullPolicy: {{.ImagePullPolicy}}
        livenessProbe:
          httpGet:
            path: /ping
            port: 9990
          initialDelaySeconds: 10
        name: identity
        ports:
        - containerPort: 8080
          name: grpc
        - containerPort: 9990
          name: admin-http
        readinessProbe:
          failureThreshold: 7
          httpGet:
            path: /ready
            port: 9990
        {{- if .IdentityResources -}}
        {{- include "partials.resources" .IdentityResources | nindent 8 }}
        {{- end }}
        securityContext:
          runAsUser: {{.ControllerUID}}
        volumeMounts:
        - mountPath: /var/run/linkerd/config
          name: config
        {{- if eq .Identity.Issuer.IssuerType "linkerd"}}
        - mountPath: /var/run/linkerd/identity/issuer
          name: identity-issuer
        {{- end }}
      - {{- include "partials.proxy" . | indent 8 | trimPrefix (repeat 7 " ") }}
      {{ if not .NoInitContainer -}}
      initContainers:
      - {{- include "partials.proxy-init" . | indent 8 | trimPrefix (repeat 7 " ") }}
      {{ end -}}
      serviceAccountName: linkerd-identity
      volumes:
      - configMap:
          name: linkerd-config
        name: config
      {{ if eq .Identity.Issuer.IssuerType "linkerd" -}}
      - name: identity-issuer
        secret:
          secretName: linkerd-identity-issuer
      {{ end -}}
      - {{- include "partials.proxy.volumes.identity" . | indent 8 | trimPrefix (repeat 7 " ") }}
{{end -}}
{{end -}}<|MERGE_RESOLUTION|>--- conflicted
+++ resolved
@@ -16,17 +16,12 @@
     {{.ControllerNamespaceLabel}}: {{.Namespace}}
   annotations:
     {{.CreatedByAnnotation}}: {{default (printf "linkerd/helm %s" .LinkerdVersion) .CliVersion}}
-    {{- if and .LinkerdIdentityIssuer .LinkerdIdentityIssuer.CrtExpiryAnnotation}}
+    {{- if .LinkerdIdentityIssuer.CrtExpiryAnnotation}}
     {{.LinkerdIdentityIssuer.CrtExpiryAnnotation}}: {{required "Please provide the identity issuer certificate expiry date" .LinkerdIdentityIssuer.CrtExpiry}}
     {{- end}}
 data:
-<<<<<<< HEAD
-  crt.pem: {{b64enc (required "Please provide the identity issuer certificate" .Identity.Issuer.TLS.CrtPEM | trim)}}
-  key.pem: {{b64enc (required "Please provide the identity issue private key" .Identity.Issuer.TLS.KeyPEM | trim)}}
-=======
-  crt.pem: {{b64enc (required "Please provide the identity issuer certificate" .LinkerdIdentityIssuer.TLS.CrtPEM)}}
-  key.pem: {{b64enc (required "Please provide the identity issue private key" .LinkerdIdentityIssuer.TLS.KeyPEM)}}
->>>>>>> 87444b8b
+  crt.pem: {{b64enc (required "Please provide the identity issuer certificate" .LinkerdIdentityIssuer.TLS.CrtPEM | trim)}}
+  key.pem: {{b64enc (required "Please provide the identity issue private key" .LinkerdIdentityIssuer.TLS.KeyPEM | trim)}}
 {{- end}}
 ---
 kind: Service
