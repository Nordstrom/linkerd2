--- conflicted
+++ resolved
@@ -3,12 +3,8 @@
 ###
 ### Identity Controller Service
 ###
-<<<<<<< HEAD
-{{ if and (.Values.identity.issuer) (eq .Values.identity.issuer.scheme "linkerd.io/tls") -}}
-=======
-{{ if and (.Values.Identity.Issuer) (eq .Values.Identity.Issuer.IssuerType "linkerd") -}}
-{{ if and (.Values.LinkerdIdentityIssuer) (eq .Values.LinkerdIdentityIssuer.Scheme "linkerd.io/tls") -}}
->>>>>>> 44e9cd00
+{{ if and (.Values.identity.issuer) (eq .Values.identity.issuer.issuerType "linkerd") -}}
+{{ if and (.Values.linkerdIdentityIssuer) (eq .Values.linkerdIdentityIssuer.scheme "linkerd.io/tls") -}}
 ---
 kind: Secret
 apiVersion: v1
@@ -19,24 +15,14 @@
     {{.Values.global.controllerComponentLabel}}: identity
     {{.Values.global.controllerNamespaceLabel}}: {{.Values.global.namespace}}
   annotations:
-<<<<<<< HEAD
     {{.Values.global.createdByAnnotation}}: {{default (printf "linkerd/helm %s" .Values.global.linkerdVersion) .Values.global.cliVersion}}
-    {{- if .Values.identity.issuer.crtExpiryAnnotation}}
-    {{.Values.identity.issuer.crtExpiryAnnotation}}: {{required "Please provide the identity issuer certificate expiry date" .Values.identity.issuer.crtExpiry}}
+    {{- if .Values.linkerdIdentityIssuer.crtExpiryAnnotation}}
+    {{.Values.linkerdIdentityIssuer.crtExpiryAnnotation}}: {{required "Please provide the identity issuer certificate expiry date" .Values.linkerdIdentityIssuer.crtExpiry}}
     {{- end}}
 data:
-  crt.pem: {{b64enc (required "Please provide the identity issuer certificate" .Values.identity.issuer.tls.crtPEM | trim)}}
-  key.pem: {{b64enc (required "Please provide the identity issue private key" .Values.identity.issuer.tls.keyPEM | trim)}}
-=======
-    {{.Values.CreatedByAnnotation}}: {{default (printf "linkerd/helm %s" .Values.LinkerdVersion) .Values.CliVersion}}
-    {{- if .Values.LinkerdIdentityIssuer.CrtExpiryAnnotation}}
-    {{.Values.LinkerdIdentityIssuer.CrtExpiryAnnotation}}: {{required "Please provide the identity issuer certificate expiry date" .Values.LinkerdIdentityIssuer.CrtExpiry}}
-    {{- end}}
-data:
-  crt.pem: {{b64enc (required "Please provide the identity issuer certificate" .Values.LinkerdIdentityIssuer.TLS.CrtPEM | trim)}}
-  key.pem: {{b64enc (required "Please provide the identity issue private key" .Values.LinkerdIdentityIssuer.TLS.KeyPEM | trim)}}
+  crt.pem: {{b64enc (required "Please provide the identity issuer certificate" .Values.linkerdIdentityIssuer.tls.crtPEM | trim)}}
+  key.pem: {{b64enc (required "Please provide the identity issue private key" .Values.linkerdIdentityIssuer.tls.keyPEM | trim)}}
 {{- end}}
->>>>>>> 44e9cd00
 {{- end}}
 ---
 kind: Service
@@ -127,7 +113,7 @@
         volumeMounts:
         - mountPath: /var/run/linkerd/config
           name: config
-        {{- if eq .Values.Identity.Issuer.IssuerType "linkerd"}}
+        {{- if eq .Values.identity.issuer.issuerType "linkerd"}}
         - mountPath: /var/run/linkerd/identity/issuer
           name: identity-issuer
         {{- end }}
@@ -141,7 +127,7 @@
       - configMap:
           name: linkerd-config
         name: config
-      {{ if eq .Values.Identity.Issuer.IssuerType "linkerd" -}}
+      {{ if eq .Values.identity.issuer.issuerType "linkerd" -}}
       - name: identity-issuer
         secret:
           secretName: linkerd-identity-issuer
