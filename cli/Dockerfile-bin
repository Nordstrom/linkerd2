--- conflicted
+++ resolved
@@ -1,9 +1,5 @@
 ## compile binaries
-<<<<<<< HEAD
-FROM gcr.io/linkerd-io/go-deps:1c1e51a3 as golang
-=======
-FROM gcr.io/linkerd-io/go-deps:30330977 as golang
->>>>>>> 87444b8b
+FROM gcr.io/linkerd-io/go-deps:047a689e as golang
 WORKDIR /linkerd-build
 COPY cli cli
 COPY charts charts
