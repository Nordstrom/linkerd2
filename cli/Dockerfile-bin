--- conflicted
+++ resolved
@@ -1,9 +1,5 @@
 ## compile binaries
-<<<<<<< HEAD
-FROM gcr.io/linkerd-io/go-deps:8d2ce4bf as golang
-=======
-FROM gcr.io/linkerd-io/go-deps:86688944 as golang
->>>>>>> 7ad04d30
+FROM gcr.io/linkerd-io/go-deps:af069731 as golang
 WORKDIR /linkerd-build
 COPY cli cli
 COPY charts charts
