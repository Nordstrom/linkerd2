--- conflicted
+++ resolved
@@ -42,26 +42,16 @@
 		t.Fatalf("Unexpected error: %v\n", err)
 	}
 
-<<<<<<< HEAD
-	identityContext := toIdentityContext(&charts.Identity{
-=======
-	identityValues := &installIdentityValues{
->>>>>>> c3756890
+	identityContext := identityContextFrom(&charts.Identity{
 		Issuer: &charts.Issuer{
 			IssuanceLifetime: "86400s",
 			IssuerType:       "linkerd",
 		},
-<<<<<<< HEAD
-	})
-=======
-	}
-
-	linkerdIdentityIssuerValues := &installLinkerdIdentityIssuerValues{
-		ClockSkewAllowance: "20s",
-	}
-
-	identityContext := identityContextFrom(identityValues, linkerdIdentityIssuerValues, nil)
->>>>>>> c3756890
+	},
+		&charts.LinkerdIdentityIssuer{
+			ClockSkewAllowance: "20s",
+		}, nil)
+
 	metaConfig := metaOptions.configs(identityContext)
 	metaConfig.Global.LinkerdNamespace = "Namespace"
 	metaValues := &charts.Values{
