package cmd

import (
	"crypto/x509"
	"errors"
	"fmt"
	"io"
	"io/ioutil"
	"os"
	"strings"
	"time"

	"github.com/golang/protobuf/ptypes"
	pb "github.com/linkerd/linkerd2/controller/gen/config"
	"github.com/linkerd/linkerd2/pkg/charts"
	l5dcharts "github.com/linkerd/linkerd2/pkg/charts/linkerd2"
	"github.com/linkerd/linkerd2/pkg/config"
	"github.com/linkerd/linkerd2/pkg/healthcheck"
	"github.com/linkerd/linkerd2/pkg/issuercerts"
	"github.com/linkerd/linkerd2/pkg/k8s"
	consts "github.com/linkerd/linkerd2/pkg/k8s"
	"github.com/linkerd/linkerd2/pkg/tls"
	"github.com/linkerd/linkerd2/pkg/version"
	log "github.com/sirupsen/logrus"
	"github.com/spf13/cobra"
	"github.com/spf13/pflag"
	corev1 "k8s.io/api/core/v1"
	kerrors "k8s.io/apimachinery/pkg/api/errors"
	metav1 "k8s.io/apimachinery/pkg/apis/meta/v1"
	"k8s.io/apimachinery/pkg/util/validation"
	"k8s.io/helm/pkg/chartutil"
	"sigs.k8s.io/yaml"
)

type (
	// installOptions holds values for command line flags that apply to the install
	// command. All fields in this struct should have corresponding flags added in
	// the newCmdInstall func later in this file. It also embeds proxyConfigOptions
	// in order to hold values for command line flags that apply to both inject and
	// install.
	installOptions struct {
		clusterDomain               string
		controlPlaneVersion         string
		controllerReplicas          uint
		controllerLogLevel          string
		highAvailability            bool
		controllerUID               int64
		disableH2Upgrade            bool
		disableHeartbeat            bool
		cniEnabled                  bool
		skipChecks                  bool
		omitWebhookSideEffects      bool
		restrictDashboardPrivileges bool
		controlPlaneTracing         bool
		identityOptions             *installIdentityOptions
		*proxyConfigOptions

		recordedFlags []*pb.Install_Flag

		// function pointers that can be overridden for tests
		heartbeatSchedule func() string
	}

	installIdentityOptions struct {
		replicas    uint
		trustDomain string

		issuerType       string
		issuanceLifetime time.Duration

		trustPEMFile string

		*linkerdIdentityIssuerOptions
		*awsAcmPcaIdentityIssuerOptions
	}

	awsAcmPcaIdentityIssuerOptions struct {
		region, arn string
	}

	linkerdIdentityIssuerOptions struct {
		crtPEMFile, keyPEMFile string
		identityExternalIssuer bool
		clockSkewAllowance     time.Duration
	}

	// helper struct to move those values together
	identityWithAnchorsAndTrustDomain struct {
		Identity        *l5dcharts.Identity
		TrustAnchorsPEM string
		TrustDomain     string
	}
)

const (
	configStage       = "config"
	controlPlaneStage = "control-plane"

	defaultIdentityIssuanceLifetime   = 24 * time.Hour
	defaultIdentityClockSkewAllowance = 20 * time.Second

	helmDefaultChartName = "linkerd2"
	helmDefaultChartDir  = "linkerd2"

	errMsgCannotInitializeClient = `Unable to install the Linkerd control plane. Cannot connect to the Kubernetes cluster:

%s

You can use the --ignore-cluster flag if you just want to generate the installation config.`

	errMsgGlobalResourcesExist = `Unable to install the Linkerd control plane. It appears that there is an existing installation:

%s

If you are sure you'd like to have a fresh install, remove these resources with:

    linkerd install --ignore-cluster | kubectl delete -f -

Otherwise, you can use the --ignore-cluster flag to overwrite the existing global resources.
`

	errMsgLinkerdConfigResourceConflict = "Can't install the Linkerd control plane in the '%s' namespace. Reason: %s.\nIf this is expected, use the --ignore-cluster flag to continue the installation.\n"
	errMsgGlobalResourcesMissing        = "Can't install the Linkerd control plane in the '%s' namespace. The required Linkerd global resources are missing.\nIf this is expected, use the --skip-checks flag to continue the installation.\n"
)

var (
	templatesConfigStage = []string{
		"templates/namespace.yaml",
		"templates/identity-rbac.yaml",
		"templates/controller-rbac.yaml",
		"templates/destination-rbac.yaml",
		"templates/heartbeat-rbac.yaml",
		"templates/web-rbac.yaml",
		"templates/serviceprofile-crd.yaml",
		"templates/trafficsplit-crd.yaml",
		"templates/prometheus-rbac.yaml",
		"templates/grafana-rbac.yaml",
		"templates/proxy-injector-rbac.yaml",
		"templates/sp-validator-rbac.yaml",
		"templates/tap-rbac.yaml",
		"templates/psp.yaml",
	}

	templatesControlPlaneStage = []string{
		"templates/_validate.tpl",
		"templates/_affinity.tpl",
		"templates/_config.tpl",
		"templates/_helpers.tpl",
		"templates/_nodeselector.tpl",
		"templates/config.yaml",
		"templates/identity.yaml",
		"templates/controller.yaml",
		"templates/destination.yaml",
		"templates/heartbeat.yaml",
		"templates/web.yaml",
		"templates/prometheus.yaml",
		"templates/grafana.yaml",
		"templates/proxy-injector.yaml",
		"templates/sp-validator.yaml",
		"templates/tap.yaml",
	}
)

// newInstallOptionsWithDefaults initializes install options with default
// control plane and proxy options. These defaults are read from the Helm
// values.yaml and values-ha.yaml files.
//
// These options may be overridden on the CLI at install-time and will be
// persisted in Linkerd's control plane configuration to be used at
// injection-time.
func newInstallOptionsWithDefaults() (*installOptions, error) {
	defaults, err := l5dcharts.NewValues(false)
	if err != nil {
		return nil, err
	}

	return &installOptions{
		clusterDomain:               defaults.Global.ClusterDomain,
		controlPlaneVersion:         version.Version,
		controllerReplicas:          defaults.ControllerReplicas,
		controllerLogLevel:          defaults.ControllerLogLevel,
		highAvailability:            defaults.Global.HighAvailability,
		controllerUID:               defaults.ControllerUID,
		disableH2Upgrade:            !defaults.EnableH2Upgrade,
		disableHeartbeat:            defaults.DisableHeartBeat,
		cniEnabled:                  defaults.Global.CNIEnabled,
		omitWebhookSideEffects:      defaults.OmitWebhookSideEffects,
		restrictDashboardPrivileges: defaults.RestrictDashboardPrivileges,
		controlPlaneTracing:         defaults.Global.ControlPlaneTracing,
		proxyConfigOptions: &proxyConfigOptions{
			proxyVersion:           version.Version,
			ignoreCluster:          false,
			proxyImage:             defaults.Global.Proxy.Image.Name,
			initImage:              defaults.Global.ProxyInit.Image.Name,
			initImageVersion:       version.ProxyInitVersion,
			debugImage:             defaults.DebugContainer.Image.Name,
			debugImageVersion:      version.Version,
			dockerRegistry:         defaultDockerRegistry,
			imagePullPolicy:        defaults.Global.ImagePullPolicy,
			ignoreInboundPorts:     nil,
			ignoreOutboundPorts:    nil,
			proxyUID:               defaults.Global.Proxy.UID,
			proxyLogLevel:          defaults.Global.Proxy.LogLevel,
			proxyControlPort:       uint(defaults.Global.Proxy.Ports.Control),
			proxyAdminPort:         uint(defaults.Global.Proxy.Ports.Admin),
			proxyInboundPort:       uint(defaults.Global.Proxy.Ports.Inbound),
			proxyOutboundPort:      uint(defaults.Global.Proxy.Ports.Outbound),
			proxyCPURequest:        defaults.Global.Proxy.Resources.CPU.Request,
			proxyMemoryRequest:     defaults.Global.Proxy.Resources.Memory.Request,
			proxyCPULimit:          defaults.Global.Proxy.Resources.CPU.Limit,
			proxyMemoryLimit:       defaults.Global.Proxy.Resources.Memory.Limit,
			enableExternalProfiles: defaults.Global.Proxy.EnableExternalProfiles,
			waitBeforeExitSeconds:  defaults.Global.Proxy.WaitBeforeExitSeconds,
		},
		identityOptions: newInstallIdentityOptionsWithDefaults(defaults),

		heartbeatSchedule: func() string {
			// Some of the heartbeat Prometheus queries rely on 5m resolution, which
			// means at least 5 minutes of data available. Start the first CronJob 10
			// minutes after `linkerd install` is run, to give the user 5 minutes to
			// install.
			t := time.Now().Add(10 * time.Minute).UTC()
			return fmt.Sprintf("%d %d * * * ", t.Minute(), t.Hour())
		},
	}, nil
}

// Flag configuration matrix
//
//                                 | recordableFlagSet | allStageFlagSet | installOnlyFlagSet | installPersistentFlagSet | upgradeOnlyFlagSet | "skip-checks" |
// `linkerd install`               |        X          |       X         |         X          |            X             |                    |               |
// `linkerd install config`        |                   |       X         |                    |            X             |                    |               |
// `linkerd install control-plane` |        X          |       X         |         X          |            X             |                    |       X       |
// `linkerd upgrade`               |        X          |       X         |                    |                          |          X         |               |
// `linkerd upgrade config`        |                   |       X         |                    |                          |                    |               |
// `linkerd upgrade control-plane` |        X          |       X         |                    |                          |          X         |               |
//
// allStageFlagSet is a subset of recordableFlagSet, but is also added to `linkerd [install|upgrade] config`
// proxyConfigOptions.flagSet is a subset of recordableFlagSet, and is used by `linkerd inject`.
func newInstallIdentityOptionsWithDefaults(defaults *l5dcharts.Values) *installIdentityOptions {
	issuanceLifetime, err := time.ParseDuration(defaults.Identity.Issuer.IssuanceLifetime)
	if err != nil {
		return nil
	}

	return &installIdentityOptions{
		trustDomain:                    defaults.Global.IdentityTrustDomain,
		issuerType:                     defaults.Identity.Issuer.IssuerType,
		issuanceLifetime:               issuanceLifetime,
		linkerdIdentityIssuerOptions:   newLinkerdIdentityIssuerOptionsWithDefaults(defaults),
		awsAcmPcaIdentityIssuerOptions: newAwsAcmPcaOptions(),
	}
}

func newLinkerdIdentityIssuerOptionsWithDefaults(defaults *l5dcharts.Values) *linkerdIdentityIssuerOptions {
	clockSkewAllowance, err := time.ParseDuration(defaults.LinkerdIdentityIssuer.ClockSkewAllowance)
	if err != nil {
		return nil
	}

	return &linkerdIdentityIssuerOptions{
		clockSkewAllowance:     clockSkewAllowance,
		identityExternalIssuer: defaults.LinkerdIdentityIssuer.Scheme != k8s.IdentityIssuerSchemeLinkerd,
	}
}

func newAwsAcmPcaOptions() *awsAcmPcaIdentityIssuerOptions {
	return &awsAcmPcaIdentityIssuerOptions{}
}

// newCmdInstallConfig is a subcommand for `linkerd install config`
func newCmdInstallConfig(options *installOptions, parentFlags *pflag.FlagSet) *cobra.Command {
	cmd := &cobra.Command{
		Use:   "config [flags]",
		Args:  cobra.NoArgs,
		Short: "Output Kubernetes cluster-wide resources to install Linkerd",
		Long: `Output Kubernetes cluster-wide resources to install Linkerd.

This command provides Kubernetes configs necessary to install cluster-wide
resources for the Linkerd control plane. This command should be followed by
"linkerd install control-plane".`,
		Example: `  # Default install.
  linkerd install config | kubectl apply -f -

  # Install Linkerd into a non-default namespace.
  linkerd install config -l linkerdtest | kubectl apply -f -`,
		RunE: func(cmd *cobra.Command, args []string) error {
			if !options.ignoreCluster {
				if err := errAfterRunningChecks(options); err != nil {
					if healthcheck.IsCategoryError(err, healthcheck.KubernetesAPIChecks) {
						fmt.Fprintf(os.Stderr, errMsgCannotInitializeClient, err)
					} else {
						fmt.Fprintf(os.Stderr, errMsgGlobalResourcesExist, err)
					}
					os.Exit(1)
				}
			}
			return installRunE(options, configStage, parentFlags)
		},
	}

	cmd.Flags().AddFlagSet(options.allStageFlagSet())

	return cmd
}

// newCmdInstallControlPlane is a subcommand for `linkerd install control-plane`
func newCmdInstallControlPlane(options *installOptions) *cobra.Command {
	// The base flags are recorded separately so that they can be serialized into
	// the configuration in validateAndBuild.
	flags := options.recordableFlagSet()
	installOnlyFlags := options.installOnlyFlagSet()

	cmd := &cobra.Command{
		Use:   "control-plane [flags]",
		Args:  cobra.NoArgs,
		Short: "Output Kubernetes control plane resources to install Linkerd",
		Long: `Output Kubernetes control plane resources to install Linkerd.

This command provides Kubernetes configs necessary to install the Linkerd
control plane. It should be run after "linkerd install config".`,
		Example: `  # Default install.
  linkerd install control-plane | kubectl apply -f -

  # Install Linkerd into a non-default namespace.
  linkerd install control-plane -l linkerdtest | kubectl apply -f -`,
		RunE: func(cmd *cobra.Command, args []string) error {
			if !options.skipChecks {
				// check if global resources exist to determine if the `install config`
				// stage succeeded
				if err := errAfterRunningChecks(options); err == nil {
					if healthcheck.IsCategoryError(err, healthcheck.KubernetesAPIChecks) {
						fmt.Fprintf(os.Stderr, errMsgCannotInitializeClient, err)
					} else {
						fmt.Fprintf(os.Stderr, errMsgGlobalResourcesMissing, controlPlaneNamespace)
					}
					os.Exit(1)
				}
			}

			if !options.ignoreCluster {
				if err := errIfLinkerdConfigConfigMapExists(); err != nil {
					fmt.Fprintf(os.Stderr, errMsgLinkerdConfigResourceConflict, controlPlaneNamespace, err.Error())
					os.Exit(1)
				}

			}

			return installRunE(options, controlPlaneStage, flags)
		},
	}

	cmd.PersistentFlags().BoolVar(
		&options.skipChecks, "skip-checks", options.skipChecks,
		`Skip checks for namespace existence`,
	)
	cmd.PersistentFlags().AddFlagSet(flags)
	// Some flags are not available during upgrade, etc.
	cmd.PersistentFlags().AddFlagSet(installOnlyFlags)

	return cmd
}

func newCmdInstall() *cobra.Command {
	options, err := newInstallOptionsWithDefaults()
	if err != nil {
		fmt.Fprintf(os.Stderr, "%s", err)
		os.Exit(1)
	}

	// The base flags are recorded separately so that they can be serialized into
	// the configuration in validateAndBuild.
	flags := options.recordableFlagSet()
	installOnlyFlags := options.installOnlyFlagSet()
	installPersistentFlags := options.installPersistentFlagSet()

	cmd := &cobra.Command{
		Use:   "install [flags]",
		Args:  cobra.NoArgs,
		Short: "Output Kubernetes configs to install Linkerd",
		Long: `Output Kubernetes configs to install Linkerd.

This command provides all Kubernetes configs necessary to install the Linkerd
control plane.`,
		Example: `  # Default install.
  linkerd install | kubectl apply -f -

  # Install Linkerd into a non-default namespace.
  linkerd install -l linkerdtest | kubectl apply -f -

  # Installation may also be broken up into two stages by user privilege, via
  # subcommands.`,
		RunE: func(cmd *cobra.Command, args []string) error {
			if !options.ignoreCluster {
				if err := errAfterRunningChecks(options); err != nil {
					if healthcheck.IsCategoryError(err, healthcheck.KubernetesAPIChecks) {
						fmt.Fprintf(os.Stderr, errMsgCannotInitializeClient, err)
					} else {
						fmt.Fprintf(os.Stderr, errMsgGlobalResourcesExist, err)
					}
					os.Exit(1)
				}
			}

			return installRunE(options, "", flags)
		},
	}

	cmd.Flags().AddFlagSet(flags)

	// Some flags are not available during upgrade, etc.
	cmd.Flags().AddFlagSet(installOnlyFlags)
	cmd.PersistentFlags().AddFlagSet(installPersistentFlags)

	cmd.AddCommand(newCmdInstallConfig(options, flags))
	cmd.AddCommand(newCmdInstallControlPlane(options))

	return cmd
}

func installRunE(options *installOptions, stage string, flags *pflag.FlagSet) error {
	values, _, err := options.validateAndBuild(stage, flags)
	if err != nil {
		return err
	}

	return render(os.Stdout, values)
}

func (options *installOptions) validateAndBuild(stage string, flags *pflag.FlagSet) (*l5dcharts.Values, *pb.All, error) {
	if err := options.validate(); err != nil {
		return nil, nil, err
	}

	options.recordFlags(flags)

	identityValues, linkerdIdentityIssuerVals, awsAcmPcaIdentityIssuerVals, err := options.identityOptions.validateAndBuild()
	if err != nil {
		return nil, nil, err
	}

	configs := options.configs(identityContextFrom(identityValues, linkerdIdentityIssuerVals, awsAcmPcaIdentityIssuerVals))

	values, err := options.buildValuesWithoutIdentity(configs)
	if err != nil {
		return nil, nil, err
	}
	values.Identity = identityValues.Identity
	values.Global.IdentityTrustAnchorsPEM = identityValues.TrustAnchorsPEM
	values.Global.IdentityTrustDomain = identityValues.TrustDomain
	values.Stage = stage

	values.LinkerdIdentityIssuer = linkerdIdentityIssuerVals
	values.AwsAcmPcaIdentityIssuer = awsAcmPcaIdentityIssuerVals

	return values, configs, nil
}

// recordableFlagSet returns flags usable during install or upgrade.
func (options *installOptions) recordableFlagSet() *pflag.FlagSet {
	e := pflag.ExitOnError

	flags := pflag.NewFlagSet("install", e)

	flags.AddFlagSet(options.proxyConfigOptions.flagSet(e))
	flags.AddFlagSet(options.allStageFlagSet())

	flags.UintVar(
		&options.controllerReplicas, "controller-replicas", options.controllerReplicas,
		"Replicas of the controller to deploy",
	)

	flags.StringVar(
		&options.controllerLogLevel, "controller-log-level", options.controllerLogLevel,
		"Log level for the controller and web components",
	)
	flags.BoolVar(
		&options.highAvailability, "ha", options.highAvailability,
		"Enable HA deployment config for the control plane (default false)",
	)
	flags.Int64Var(
		&options.controllerUID, "controller-uid", options.controllerUID,
		"Run the control plane components under this user ID",
	)
	flags.BoolVar(
		&options.disableH2Upgrade, "disable-h2-upgrade", options.disableH2Upgrade,
		"Prevents the controller from instructing proxies to perform transparent HTTP/2 upgrading (default false)",
	)
	flags.BoolVar(
		&options.disableHeartbeat, "disable-heartbeat", options.disableHeartbeat,
		"Disables the heartbeat cronjob (default false)",
	)
	flags.StringVar(
		&options.identityOptions.region, "identity-ca-region", options.identityOptions.region,
		"The region where the CA is located.",
	)
	flags.StringVar(
		&options.identityOptions.arn, "identity-ca-arn", options.identityOptions.arn,
		"The arn of the CA.",
	)
	flags.DurationVar(
		&options.identityOptions.issuanceLifetime, "identity-issuance-lifetime", options.identityOptions.issuanceLifetime,
		"The amount of time for which the Identity issuer should certify identity",
	)
	flags.DurationVar(
		&options.identityOptions.clockSkewAllowance, "identity-clock-skew-allowance", options.identityOptions.clockSkewAllowance,
		"The amount of time to allow for clock skew within a Linkerd cluster",
	)
	flags.BoolVar(
		&options.omitWebhookSideEffects, "omit-webhook-side-effects", options.omitWebhookSideEffects,
		"Omit the sideEffects flag in the webhook manifests, This flag must be provided during install or upgrade for Kubernetes versions pre 1.12",
	)
	flags.BoolVar(
		&options.controlPlaneTracing, "control-plane-tracing", options.controlPlaneTracing,
		"Enables Control Plane Tracing with the defaults",
	)
	flags.StringVar(
		&options.identityOptions.crtPEMFile, "identity-issuer-certificate-file", options.identityOptions.crtPEMFile,
		"A path to a PEM-encoded file containing the Linkerd Identity issuer certificate (generated by default)",
	)
	flags.StringVar(
		&options.identityOptions.keyPEMFile, "identity-issuer-key-file", options.identityOptions.keyPEMFile,
		"A path to a PEM-encoded file containing the Linkerd Identity issuer private key (generated by default)",
	)
	flags.StringVar(
		&options.identityOptions.trustPEMFile, "identity-trust-anchors-file", options.identityOptions.trustPEMFile,
		"A path to a PEM-encoded file containing Linkerd Identity trust anchors (generated by default)",
	)
	flags.StringVarP(&options.controlPlaneVersion, "control-plane-version", "", options.controlPlaneVersion, "(Development) Tag to be used for the control plane component images")
	flags.MarkHidden("control-plane-version")
	flags.MarkHidden("control-plane-tracing")

	return flags
}

// allStageFlagSet returns flags usable for single and multi-stage  installs and
// upgrades. For multi-stage installs, users must set these flags consistently
// across commands.
func (options *installOptions) allStageFlagSet() *pflag.FlagSet {
	flags := pflag.NewFlagSet("all-stage", pflag.ExitOnError)

	flags.BoolVar(&options.cniEnabled, "linkerd-cni-enabled", options.cniEnabled,
		"Experimental: Omit the NET_ADMIN capability in the PSP and the proxy-init container when injecting the proxy; requires the linkerd-cni plugin to already be installed",
	)

	flags.BoolVar(
		&options.restrictDashboardPrivileges, "restrict-dashboard-privileges", options.restrictDashboardPrivileges,
		"Restrict the Linkerd Dashboard's default privileges to disallow Tap and Check",
	)
	return flags
}

// installOnlyFlagSet includes flags that are only accessible at install-time
// and not at upgrade-time.
func (options *installOptions) installOnlyFlagSet() *pflag.FlagSet {
	flags := pflag.NewFlagSet("install-only", pflag.ExitOnError)

	flags.StringVar(
		&options.clusterDomain, "cluster-domain", options.clusterDomain,
		"Set custom cluster domain",
	)
	flags.StringVar(
		&options.identityOptions.trustDomain, "identity-trust-domain", options.identityOptions.trustDomain,
		"Configures the name suffix used for identities.",
	)
	flags.BoolVar(
		&options.identityOptions.identityExternalIssuer, "identity-external-issuer", options.identityOptions.identityExternalIssuer,
		"Whether to use an external identity issuer (default false)",
	)
	flags.StringVar(
		&options.identityOptions.issuerType, "identity-issuer-type", options.identityOptions.issuerType,
		"The type of CA to use for issuing proxy certificates. (linkerd (default), awsacmpca)",
	)

	return flags
}

// installPersistentFlagSet includes flags that are only accessible at
// install-time, not at upgrade-time, and are also used by install subcommands.
func (options *installOptions) installPersistentFlagSet() *pflag.FlagSet {
	flags := pflag.NewFlagSet("install-persist", pflag.ExitOnError)

	flags.BoolVar(
		&options.ignoreCluster, "ignore-cluster", options.ignoreCluster,
		"Ignore the current Kubernetes cluster when checking for existing cluster configuration (default false)",
	)

	return flags
}

func (options *installOptions) recordFlags(flags *pflag.FlagSet) {
	if flags == nil {
		return
	}

	flags.VisitAll(func(f *pflag.Flag) {
		if f.Changed {
			switch f.Name {
			case "ignore-cluster", "control-plane-version", "proxy-version", "identity-issuer-certificate-file", "identity-issuer-key-file", "identity-trust-anchors-file":
				// These flags don't make sense to record.
			default:
				options.recordedFlags = append(options.recordedFlags, &pb.Install_Flag{
					Name:  f.Name,
					Value: f.Value.String(),
				})
			}
		}
	})
}

func (options *installOptions) validate() error {
	if options.ignoreCluster && options.identityOptions.identityExternalIssuer {
		return errors.New("--ignore-cluster is not supported when --identity-external-issuer=true")
	}

	if options.controlPlaneVersion != "" && !alphaNumDashDot.MatchString(options.controlPlaneVersion) {
		return fmt.Errorf("%s is not a valid version", options.controlPlaneVersion)
	}

	if options.identityOptions == nil {
		// Programmer error: identityOptions may be empty, but it must be set by the constructor.
		panic("missing identity options")
	}

	if _, err := log.ParseLevel(options.controllerLogLevel); err != nil {
		return fmt.Errorf("--controller-log-level must be one of: panic, fatal, error, warn, info, debug")
	}

	if err := options.proxyConfigOptions.validate(); err != nil {
		return err
	}
	if options.proxyLogLevel == "" {
		return errors.New("--proxy-log-level must not be empty")
	}

	return nil
}

// buildValuesWithoutIdentity builds the values that will be used to render
// the Helm templates. It overrides the defaults values with CLI options.
func (options *installOptions) buildValuesWithoutIdentity(configs *pb.All) (*l5dcharts.Values, error) {
	installValues, err := l5dcharts.NewValues(options.highAvailability)
	if err != nil {
		return nil, err
	}

	if options.highAvailability {
		// use the HA defaults if CLI options aren't provided
		if options.controllerReplicas == 1 {
			options.controllerReplicas = installValues.ControllerReplicas
		}

		if options.proxyCPURequest == "" {
			options.proxyCPURequest = installValues.Global.Proxy.Resources.CPU.Request
		}

		if options.proxyMemoryRequest == "" {
			options.proxyMemoryRequest = installValues.Global.Proxy.Resources.Memory.Request
		}

		if options.proxyCPULimit == "" {
			options.proxyCPULimit = installValues.Global.Proxy.Resources.CPU.Limit
		}

		if options.proxyMemoryLimit == "" {
			options.proxyMemoryLimit = installValues.Global.Proxy.Resources.Memory.Limit
		}

		// `configs` was built before the HA option is evaluated, so we need
		// to make sure the HA proxy resources are added here.
		if configs.Proxy.Resource.RequestCpu == "" {
			configs.Proxy.Resource.RequestCpu = options.proxyCPURequest
		}

		if configs.Proxy.Resource.RequestMemory == "" {
			configs.Proxy.Resource.RequestMemory = options.proxyMemoryRequest
		}

		if configs.Proxy.Resource.LimitCpu == "" {
			configs.Proxy.Resource.LimitCpu = options.proxyCPULimit
		}

		if configs.Proxy.Resource.LimitMemory == "" {
			configs.Proxy.Resource.LimitMemory = options.proxyMemoryLimit
		}

		options.identityOptions.replicas = options.controllerReplicas
	}

	globalJSON, proxyJSON, installJSON, err := config.ToJSON(configs)
	if err != nil {
		return nil, err
	}

	// override default values with CLI options
	installValues.Global.ClusterDomain = configs.GetGlobal().GetClusterDomain()
	installValues.Configs.Global = globalJSON
	installValues.Configs.Proxy = proxyJSON
	installValues.Configs.Install = installJSON
	installValues.ControllerImage = fmt.Sprintf("%s/controller", options.dockerRegistry)
	installValues.ControllerImageVersion = configs.GetGlobal().GetVersion()
	installValues.ControllerLogLevel = options.controllerLogLevel
	installValues.ControllerReplicas = options.controllerReplicas
	installValues.ControllerUID = options.controllerUID
	installValues.Global.ControlPlaneTracing = options.controlPlaneTracing
	installValues.EnableH2Upgrade = !options.disableH2Upgrade
	installValues.EnablePodAntiAffinity = options.highAvailability
	installValues.Global.HighAvailability = options.highAvailability
	installValues.Global.ImagePullPolicy = options.imagePullPolicy
	installValues.GrafanaImage = fmt.Sprintf("%s/grafana", options.dockerRegistry)
	installValues.Global.Namespace = controlPlaneNamespace
	installValues.Global.CNIEnabled = options.cniEnabled
	installValues.OmitWebhookSideEffects = options.omitWebhookSideEffects
	installValues.PrometheusLogLevel = toPromLogLevel(strings.ToLower(options.controllerLogLevel))
	installValues.HeartbeatSchedule = options.heartbeatSchedule()
	installValues.RestrictDashboardPrivileges = options.restrictDashboardPrivileges
	installValues.DisableHeartBeat = options.disableHeartbeat
	installValues.WebImage = fmt.Sprintf("%s/web", options.dockerRegistry)

	installValues.Global.Proxy = &l5dcharts.Proxy{
		EnableExternalProfiles: options.enableExternalProfiles,
		Image: &l5dcharts.Image{
			Name:       registryOverride(options.proxyImage, options.dockerRegistry),
			PullPolicy: options.imagePullPolicy,
			Version:    options.proxyVersion,
		},
		LogLevel: options.proxyLogLevel,
		Ports: &l5dcharts.Ports{
			Admin:    int32(options.proxyAdminPort),
			Control:  int32(options.proxyControlPort),
			Inbound:  int32(options.proxyInboundPort),
			Outbound: int32(options.proxyOutboundPort),
		},
		Resources: &l5dcharts.Resources{
			CPU: l5dcharts.Constraints{
				Limit:   options.proxyCPULimit,
				Request: options.proxyCPURequest,
			},
			Memory: l5dcharts.Constraints{
				Limit:   options.proxyMemoryLimit,
				Request: options.proxyMemoryRequest,
			},
		},
		UID: options.proxyUID,
	}

	installValues.Global.ProxyInit.Image.Name = registryOverride(options.initImage, options.dockerRegistry)
	installValues.Global.ProxyInit.Image.PullPolicy = options.imagePullPolicy
	installValues.Global.ProxyInit.Image.Version = options.initImageVersion
	installValues.Global.ProxyInit.IgnoreInboundPorts = strings.Join(options.ignoreInboundPorts, ",")
	installValues.Global.ProxyInit.IgnoreOutboundPorts = strings.Join(options.ignoreOutboundPorts, ",")

	installValues.DebugContainer.Image.Name = registryOverride(options.debugImage, options.dockerRegistry)
	installValues.DebugContainer.Image.PullPolicy = options.imagePullPolicy
	installValues.DebugContainer.Image.Version = options.debugImageVersion

	return installValues, nil
}

func toPromLogLevel(level string) string {
	switch level {
	case "panic", "fatal":
		return "error"
	default:
		return level
	}
}

func render(w io.Writer, values *l5dcharts.Values) error {
	// Render raw values and create chart config
	rawValues, err := yaml.Marshal(values)
	if err != nil {
		return err
	}

	files := []*chartutil.BufferedFile{
		{Name: chartutil.ChartfileName},
	}

	if values.Stage == "" || values.Stage == configStage {
		for _, template := range templatesConfigStage {
			files = append(files, &chartutil.BufferedFile{
				Name: template,
			})
		}
	}

	if values.Stage == "" || values.Stage == controlPlaneStage {
		for _, template := range templatesControlPlaneStage {
			files = append(files, &chartutil.BufferedFile{
				Name: template,
			})
		}
	}

	chart := &charts.Chart{
		Name:      helmDefaultChartName,
		Dir:       helmDefaultChartDir,
		Namespace: controlPlaneNamespace,
		RawValues: rawValues,
		Files:     files,
	}
	buf, err := chart.Render()
	if err != nil {
		return err
	}

	_, err = w.Write(buf.Bytes())
	return err
}

func (options *installOptions) configs(identity *pb.IdentityContext) *pb.All {
	return &pb.All{
		Global:  options.globalConfig(identity),
		Proxy:   options.proxyConfig(),
		Install: options.installConfig(),
	}
}

func (options *installOptions) globalConfig(identity *pb.IdentityContext) *pb.Global {
	return &pb.Global{
		LinkerdNamespace:       controlPlaneNamespace,
		CniEnabled:             options.cniEnabled,
		Version:                options.controlPlaneVersion,
		IdentityContext:        identity,
		OmitWebhookSideEffects: options.omitWebhookSideEffects,
		ClusterDomain:          options.clusterDomain,
	}
}

func (options *installOptions) installConfig() *pb.Install {
	return &pb.Install{
		CliVersion: version.Version,
		Flags:      options.recordedFlags,
	}
}

func (options *installOptions) proxyConfig() *pb.Proxy {
	ignoreInboundPorts := []*pb.PortRange{}
	for _, portOrRange := range options.ignoreInboundPorts {
		ignoreInboundPorts = append(ignoreInboundPorts, &pb.PortRange{PortRange: portOrRange})
	}

	ignoreOutboundPorts := []*pb.PortRange{}
	for _, portOrRange := range options.ignoreOutboundPorts {
		ignoreOutboundPorts = append(ignoreOutboundPorts, &pb.PortRange{PortRange: portOrRange})
	}

	return &pb.Proxy{
		ProxyImage: &pb.Image{
			ImageName:  registryOverride(options.proxyImage, options.dockerRegistry),
			PullPolicy: options.imagePullPolicy,
		},
		ProxyInitImage: &pb.Image{
			ImageName:  registryOverride(options.initImage, options.dockerRegistry),
			PullPolicy: options.imagePullPolicy,
		},
		ControlPort: &pb.Port{
			Port: uint32(options.proxyControlPort),
		},
		IgnoreInboundPorts:  ignoreInboundPorts,
		IgnoreOutboundPorts: ignoreOutboundPorts,
		InboundPort: &pb.Port{
			Port: uint32(options.proxyInboundPort),
		},
		AdminPort: &pb.Port{
			Port: uint32(options.proxyAdminPort),
		},
		OutboundPort: &pb.Port{
			Port: uint32(options.proxyOutboundPort),
		},
		Resource: &pb.ResourceRequirements{
			RequestCpu:    options.proxyCPURequest,
			RequestMemory: options.proxyMemoryRequest,
			LimitCpu:      options.proxyCPULimit,
			LimitMemory:   options.proxyMemoryLimit,
		},
		ProxyUid: options.proxyUID,
		LogLevel: &pb.LogLevel{
			Level: options.proxyLogLevel,
		},
		DisableExternalProfiles: !options.enableExternalProfiles,
		ProxyVersion:            options.proxyVersion,
		ProxyInitImageVersion:   options.initImageVersion,
		DebugImage: &pb.Image{
			ImageName:  registryOverride(options.debugImage, options.dockerRegistry),
			PullPolicy: options.imagePullPolicy,
		},
		DebugImageVersion: options.debugImageVersion,
	}
}

func errAfterRunningChecks(options *installOptions) error {
	checks := []healthcheck.CategoryID{
		healthcheck.KubernetesAPIChecks,
		healthcheck.LinkerdPreInstallGlobalResourcesChecks,
	}
	hc := healthcheck.NewHealthChecker(checks, &healthcheck.Options{
		ControlPlaneNamespace: controlPlaneNamespace,
		KubeConfig:            kubeconfigPath,
		Impersonate:           impersonate,
		ImpersonateGroup:      impersonateGroup,
		KubeContext:           kubeContext,
		APIAddr:               apiAddr,
		CNIEnabled:            options.cniEnabled,
	})

	var k8sAPIError error
	errMsgs := []string{}
	hc.RunChecks(func(result *healthcheck.CheckResult) {
		if result.Err != nil {
			if ce, ok := result.Err.(*healthcheck.CategoryError); ok {
				if ce.Category == healthcheck.KubernetesAPIChecks {
					k8sAPIError = ce
				} else if re, ok := ce.Err.(*healthcheck.ResourceError); ok {
					// resource error, print in kind.group/name format
					for _, res := range re.Resources {
						errMsgs = append(errMsgs, res.String())
					}
				} else {
					// unknown category error, just print it
					errMsgs = append(errMsgs, result.Err.Error())
				}
			} else {
				// unknown error, just print it
				errMsgs = append(errMsgs, result.Err.Error())
			}
		}
	})

	// errors from the KubernetesAPIChecks category take precedence
	if k8sAPIError != nil {
		return k8sAPIError
	}

	if len(errMsgs) > 0 {
		return errors.New(strings.Join(errMsgs, "\n"))
	}

	return nil
}

func errIfLinkerdConfigConfigMapExists() error {
	kubeAPI, err := k8s.NewAPI(kubeconfigPath, kubeContext, impersonate, impersonateGroup, 0)
	if err != nil {
		return err
	}

	_, err = kubeAPI.CoreV1().Namespaces().Get(controlPlaneNamespace, metav1.GetOptions{})
	if err != nil {
		return err
	}

	_, _, err = healthcheck.FetchLinkerdConfigMap(kubeAPI, controlPlaneNamespace)
	if err != nil {
		if kerrors.IsNotFound(err) {
			return nil
		}
		return err
	}

	return fmt.Errorf("'linkerd-config' config map already exists")
}

func checkFilesExist(files []string) error {
	for _, f := range files {
		stat, err := os.Stat(f)
		if err != nil {
			return fmt.Errorf("missing file: %s", err)
		}
		if stat.IsDir() {
			return fmt.Errorf("not a file: %s", f)
		}
	}
	return nil
}

func (idopts *installIdentityOptions) validate() error {
	if idopts == nil {
		return nil
	}

	switch issuerType := idopts.issuerType; issuerType {
	case l5dcharts.LinkerdIdentityIssuerType:
		if idopts.trustDomain != "" {
			if errs := validation.IsDNS1123Subdomain(idopts.trustDomain); len(errs) > 0 {
				return fmt.Errorf("invalid trust domain '%s': %s", idopts.trustDomain, errs[0])
			}
		}

		if idopts.identityExternalIssuer {
			if idopts.linkerdIdentityIssuerOptions.crtPEMFile != "" {
				return errors.New("--identity-issuer-certificate-file must not be specified if --identity-external-issuer=true")
			}

			if idopts.linkerdIdentityIssuerOptions.keyPEMFile != "" {
				return errors.New("--identity-issuer-key-file must not be specified if --identity-external-issuer=true")
			}

			if idopts.trustPEMFile != "" {
				return errors.New("--identity-trust-anchors-file must not be specified if --identity-external-issuer=true")
			}

		} else {
			if idopts.trustPEMFile != "" || idopts.crtPEMFile != "" || idopts.keyPEMFile != "" {
				if idopts.trustPEMFile == "" {
					return errors.New("a trust anchors file must be specified if other credentials are provided")
				}
				if idopts.crtPEMFile == "" {
					return errors.New("a certificate file must be specified if other credentials are provided")
				}
				if idopts.keyPEMFile == "" {
					return errors.New("a private key file must be specified if other credentials are provided")
				}
				if err := checkFilesExist([]string{idopts.trustPEMFile, idopts.crtPEMFile, idopts.keyPEMFile}); err != nil {
					return err
				}
			}
		}

	case l5dcharts.AwsAcmPcaIdentityIssuerType:
		if len(idopts.region) == 0 {
			return errors.New("a region must be specified if using the awsacmpca caType")
		}
		if len(idopts.arn) == 0 {
			return errors.New("the awsacmpca arn must be specified if using the awsacmpca caType")
		}
		if len(idopts.trustPEMFile) == 0 {
			return errors.New("a trust anchors file must be specified if uswing the awsacmpca caType")
		}
		if idopts.issuanceLifetime < time.Hour*24 {
			return errors.New("an issuance lifetime of > 1 day must be provided if using the awsacmpca caType")
		}

		if err := checkFilesExist([]string{idopts.trustPEMFile}); err != nil {
			return err
		}
	}

	return nil
}

func (idopts *installIdentityOptions) validateAndBuild() (*identityWithAnchorsAndTrustDomain, *l5dcharts.LinkerdIdentityIssuer, *l5dcharts.AwsAcmPcaIdentityIssuer, error) {
	if idopts == nil {
		return nil, nil, nil, nil
	}

	if err := idopts.validate(); err != nil {
		return nil, nil, nil, err
	}

	switch idopts.issuerType {
	case l5dcharts.LinkerdIdentityIssuerType:
		if idopts.identityExternalIssuer {
			identityValues, linkerdIdentityIssuerValues, err := idopts.readExternallyManaged()
			if err != nil {
				return nil, nil, nil, err
			}
			return identityValues, linkerdIdentityIssuerValues, nil, nil
		} else if idopts.trustPEMFile != "" && idopts.crtPEMFile != "" && idopts.keyPEMFile != "" {
			identityValues, linkerdIdentityIssuerValues, err := idopts.readValues()
			if err != nil {
				return nil, nil, nil, err
			}
			return identityValues, linkerdIdentityIssuerValues, nil, nil
		}
	case l5dcharts.AwsAcmPcaIdentityIssuerType:
		if len(idopts.trustPEMFile) > 0 {
			_, trustAnchorsPEM, err := idopts.readTrustAnchorsPemFile()
			if err != nil {
				return nil, nil, nil, err
			}

			identity := &identityWithAnchorsAndTrustDomain{
				TrustDomain:     idopts.trustDomain,
				TrustAnchorsPEM: trustAnchorsPEM,
				Identity: &l5dcharts.Identity{
					Issuer: &l5dcharts.Issuer{
						IssuanceLifetime: idopts.issuanceLifetime.String(),
						IssuerType:       idopts.issuerType,
					},
				},
			}

			awsAcmPcaIdentityIssuer := &l5dcharts.AwsAcmPcaIdentityIssuer{
				CaArn:    idopts.arn,
				CaRegion: idopts.region,
			}

			return identity, nil, awsAcmPcaIdentityIssuer, nil
		}
	}

	gennedIdentity, gennedLinkerdIdentityIssuer, err := idopts.genValues()
	if err != nil {
		return nil, nil, nil, err
	}
	return gennedIdentity, gennedLinkerdIdentityIssuer, nil, nil
}

func (idopts *installIdentityOptions) issuerName() string {
	return fmt.Sprintf("identity.%s.%s", controlPlaneNamespace, idopts.trustDomain)
}

func (idopts *installIdentityOptions) genValues() (*identityWithAnchorsAndTrustDomain, *l5dcharts.LinkerdIdentityIssuer, error) {
	root, err := tls.GenerateRootCAWithDefaults(idopts.issuerName())
	if err != nil {
		return nil, nil, fmt.Errorf("failed to generate root certificate for identity: %s", err)
	}

	return &identityWithAnchorsAndTrustDomain{
			TrustDomain:     idopts.trustDomain,
			TrustAnchorsPEM: root.Cred.Crt.EncodeCertificatePEM(),
			Identity: &l5dcharts.Identity{
				Issuer: &l5dcharts.Issuer{
					IssuanceLifetime: idopts.issuanceLifetime.String(),
					IssuerType:       idopts.issuerType,
				},
			},
		},
		&l5dcharts.LinkerdIdentityIssuer{
			ClockSkewAllowance:  idopts.clockSkewAllowance.String(),
			CrtExpiry:           root.Cred.Crt.Certificate.NotAfter,
			CrtExpiryAnnotation: k8s.IdentityIssuerExpiryAnnotation,
			Scheme:              consts.IdentityIssuerSchemeLinkerd,
			TLS: &l5dcharts.TLS{
				KeyPEM: root.Cred.EncodePrivateKeyPEM(),
				CrtPEM: root.Cred.Crt.EncodeCertificatePEM(),
			},
		}, nil
}

<<<<<<< HEAD
func (idopts *installIdentityOptions) readExternallyManaged() (*identityWithAnchorsAndTrustDomain, error) {

	kubeAPI, err := k8s.NewAPI(kubeconfigPath, kubeContext, impersonate, impersonateGroup, 0)
=======
func (idopts *installIdentityOptions) readExternallyManaged() (*identityWithAnchorsAndTrustDomain, *l5dcharts.LinkerdIdentityIssuer, error) {
	kubeAPI, err := k8s.NewAPI(kubeconfigPath, kubeContext, impersonate, 0)
>>>>>>> 7ad04d30
	if err != nil {
		return nil, nil, fmt.Errorf("error fetching external issuer config: %s", err)
	}

	externalIssuerData, err := issuercerts.FetchExternalIssuerData(kubeAPI, controlPlaneNamespace)
	if err != nil {
		return nil, nil, err
	}
	_, err = externalIssuerData.VerifyAndBuildCreds(idopts.issuerName())
	if err != nil {
		return nil, nil, fmt.Errorf("failed to read CA from %s: %s", consts.IdentityIssuerSecretName, err)
	}

	return &identityWithAnchorsAndTrustDomain{
			TrustDomain:     idopts.trustDomain,
			TrustAnchorsPEM: externalIssuerData.TrustAnchors,
			Identity: &l5dcharts.Identity{
				Issuer: &l5dcharts.Issuer{
					IssuanceLifetime: idopts.issuanceLifetime.String(),
					IssuerType:       idopts.issuerType,
				},
			},
		},
		&l5dcharts.LinkerdIdentityIssuer{
			Scheme:             string(corev1.SecretTypeTLS),
			ClockSkewAllowance: idopts.clockSkewAllowance.String(),
		}, nil
}

// readValues attempts to read an issuer configuration from disk
// to produce an `installIdentityValues` and associated `installLinkerdIdentityIssuerValues`.
//
// The identity options must have already been validated.
func (idopts *installIdentityOptions) readValues() (*identityWithAnchorsAndTrustDomain, *l5dcharts.LinkerdIdentityIssuer, error) {
	issuerData, err := issuercerts.LoadIssuerDataFromFiles(idopts.keyPEMFile, idopts.crtPEMFile, idopts.trustPEMFile)
	if err != nil {
		return nil, nil, err
	}

	creds, err := issuerData.VerifyAndBuildCreds(idopts.issuerName())
	if err != nil {
		return nil, nil, fmt.Errorf("failed to verify issuer certs stored on disk: %s", err)
	}

	return &identityWithAnchorsAndTrustDomain{
			TrustDomain:     idopts.trustDomain,
			TrustAnchorsPEM: issuerData.TrustAnchors,
			Identity: &l5dcharts.Identity{
				Issuer: &l5dcharts.Issuer{
					IssuanceLifetime: idopts.issuanceLifetime.String(),
					IssuerType:       idopts.issuerType,
				},
			},
		},
		&l5dcharts.LinkerdIdentityIssuer{
			ClockSkewAllowance:  idopts.clockSkewAllowance.String(),
			CrtExpiry:           creds.Crt.Certificate.NotAfter,
			CrtExpiryAnnotation: k8s.IdentityIssuerExpiryAnnotation,
			Scheme:              consts.IdentityIssuerSchemeLinkerd,
			TLS: &l5dcharts.TLS{
				KeyPEM: creds.EncodePrivateKeyPEM(),
				CrtPEM: creds.EncodeCertificatePEM(),
			},
		}, nil
}

func (idopts *installIdentityOptions) readTrustAnchorsPemFile() (*x509.CertPool, string, error) {
	trustb, err := ioutil.ReadFile(idopts.trustPEMFile)
	if err != nil {
		return nil, "", err
	}

	trustAnchorsPEM := string(trustb)
	roots, err := tls.DecodePEMCertPool(trustAnchorsPEM)
	if err != nil {
		return nil, "", err
	}

	return roots, trustAnchorsPEM, nil
}

func identityContextFrom(idvals *identityWithAnchorsAndTrustDomain, linkerdIdentityIssuerVals *l5dcharts.LinkerdIdentityIssuer, awsAcmPcaIdentityIssuerVals *l5dcharts.AwsAcmPcaIdentityIssuer) *pb.IdentityContext {
	if idvals == nil {
		return nil
	}

	if linkerdIdentityIssuerVals == nil && awsAcmPcaIdentityIssuerVals == nil {
		return nil
	}

	il, err := time.ParseDuration(idvals.Identity.Issuer.IssuanceLifetime)
	if err != nil {
		il = defaultIdentityIssuanceLifetime
	}

	identityContext := &pb.IdentityContext{
		TrustDomain:     idvals.TrustDomain,
		TrustAnchorsPem: idvals.TrustAnchorsPEM,
		Issuer: &pb.IdentityContext_Issuer{
			IssuanceLifetime: ptypes.DurationProto(il),
		},
	}

	if linkerdIdentityIssuerVals != nil {
		identityContext.Issuer.IssuerType = l5dcharts.LinkerdIdentityIssuerType
		csa, err := time.ParseDuration(linkerdIdentityIssuerVals.ClockSkewAllowance)
		if err != nil {
			csa = defaultIdentityClockSkewAllowance
		}
		identityContext.LinkerdIdentityIssuer = &pb.IdentityContext_LinkerdIdentityIssuer{
			ClockSkewAllowance: ptypes.DurationProto(csa),
			Scheme:             linkerdIdentityIssuerVals.Scheme,
		}
	} else if awsAcmPcaIdentityIssuerVals != nil {
		identityContext.Issuer.IssuerType = l5dcharts.AwsAcmPcaIdentityIssuerType
		awsacmpcaContext := &pb.IdentityContext_AwsAcmPcaIdentityIssuer{
			CaArn:    awsAcmPcaIdentityIssuerVals.CaArn,
			CaRegion: awsAcmPcaIdentityIssuerVals.CaRegion,
		}
		identityContext.AwsacmpcaIdentityIssuer = awsacmpcaContext
	}

	return identityContext
}<|MERGE_RESOLUTION|>--- conflicted
+++ resolved
@@ -1130,14 +1130,8 @@
 		}, nil
 }
 
-<<<<<<< HEAD
-func (idopts *installIdentityOptions) readExternallyManaged() (*identityWithAnchorsAndTrustDomain, error) {
-
+func (idopts *installIdentityOptions) readExternallyManaged() (*identityWithAnchorsAndTrustDomain, *l5dcharts.LinkerdIdentityIssuer, error) {
 	kubeAPI, err := k8s.NewAPI(kubeconfigPath, kubeContext, impersonate, impersonateGroup, 0)
-=======
-func (idopts *installIdentityOptions) readExternallyManaged() (*identityWithAnchorsAndTrustDomain, *l5dcharts.LinkerdIdentityIssuer, error) {
-	kubeAPI, err := k8s.NewAPI(kubeconfigPath, kubeContext, impersonate, 0)
->>>>>>> 7ad04d30
 	if err != nil {
 		return nil, nil, fmt.Errorf("error fetching external issuer config: %s", err)
 	}
