--- conflicted
+++ resolved
@@ -227,7 +227,7 @@
 //
 // allStageFlagSet is a subset of recordableFlagSet, but is also added to `linkerd [install|upgrade] config`
 // proxyConfigOptions.flagSet is a subset of recordableFlagSet, and is used by `linkerd inject`.
-func newInstallIdentityOptionsWithDefaults(defaults *charts.Values) *installIdentityOptions {
+func newInstallIdentityOptionsWithDefaults(defaults *l5dcharts.Values) *installIdentityOptions {
 	issuanceLifetime, err := time.ParseDuration(defaults.Identity.Issuer.IssuanceLifetime)
 	if err != nil {
 		return nil
@@ -242,7 +242,7 @@
 	}
 }
 
-func newLinkerdIdentityIssuerOptionsWithDefaults(defaults *charts.Values) *linkerdIdentityIssuerOptions {
+func newLinkerdIdentityIssuerOptionsWithDefaults(defaults *l5dcharts.Values) *linkerdIdentityIssuerOptions {
 	clockSkewAllowance, err := time.ParseDuration(defaults.LinkerdIdentityIssuer.ClockSkewAllowance)
 	if err != nil {
 		return nil
@@ -968,7 +968,7 @@
 	}
 
 	switch issuerType := idopts.issuerType; issuerType {
-	case charts.LinkerdIdentityIssuerType:
+	case l5dcharts.LinkerdIdentityIssuerType:
 		if idopts.trustDomain != "" {
 			if errs := validation.IsDNS1123Subdomain(idopts.trustDomain); len(errs) > 0 {
 				return fmt.Errorf("invalid trust domain '%s': %s", idopts.trustDomain, errs[0])
@@ -1005,7 +1005,7 @@
 			}
 		}
 
-	case charts.AwsAcmPcaIdentityIssuerType:
+	case l5dcharts.AwsAcmPcaIdentityIssuerType:
 		if len(idopts.region) == 0 {
 			return errors.New("a region must be specified if using the awsacmpca caType")
 		}
@@ -1027,11 +1027,7 @@
 	return nil
 }
 
-<<<<<<< HEAD
-func (idopts *installIdentityOptions) validateAndBuild() (*l5dcharts.Identity, error) {
-=======
-func (idopts *installIdentityOptions) validateAndBuild() (*charts.Identity, *charts.LinkerdIdentityIssuer, *charts.AwsAcmPcaIdentityIssuer, error) {
->>>>>>> 771c24f1
+func (idopts *installIdentityOptions) validateAndBuild() (*l5dcharts.Identity, *l5dcharts.LinkerdIdentityIssuer, *l5dcharts.AwsAcmPcaIdentityIssuer, error) {
 	if idopts == nil {
 		return nil, nil, nil, nil
 	}
@@ -1041,7 +1037,7 @@
 	}
 
 	switch idopts.issuerType {
-	case charts.LinkerdIdentityIssuerType:
+	case l5dcharts.LinkerdIdentityIssuerType:
 		if idopts.identityExternalIssuer {
 			identityValues, linkerdIdentityIssuerValues, err := idopts.readExternallyManaged()
 			if err != nil {
@@ -1055,22 +1051,22 @@
 			}
 			return identityValues, linkerdIdentityIssuerValues, nil, nil
 		}
-	case charts.AwsAcmPcaIdentityIssuerType:
+	case l5dcharts.AwsAcmPcaIdentityIssuerType:
 		if len(idopts.trustPEMFile) > 0 {
 			_, trustAnchorsPEM, err := idopts.readTrustAnchorsPemFile()
 			if err != nil {
 				return nil, nil, nil, err
 			}
 
-			identity := &charts.Identity{
+			identity := &l5dcharts.Identity{
 				TrustDomain:     idopts.trustDomain,
 				TrustAnchorsPEM: trustAnchorsPEM,
-				Issuer: &charts.Issuer{
+				Issuer: &l5dcharts.Issuer{
 					IssuanceLifetime: idopts.issuanceLifetime.String(),
 					IssuerType:       idopts.issuerType,
 				},
 			}
-			awsAcmPcaIdentityIssuer := &charts.AwsAcmPcaIdentityIssuer{
+			awsAcmPcaIdentityIssuer := &l5dcharts.AwsAcmPcaIdentityIssuer{
 				CaArn:    idopts.arn,
 				CaRegion: idopts.region,
 			}
@@ -1090,42 +1086,26 @@
 	return fmt.Sprintf("identity.%s.%s", controlPlaneNamespace, idopts.trustDomain)
 }
 
-<<<<<<< HEAD
-func (idopts *installIdentityOptions) genValues() (*l5dcharts.Identity, error) {
-=======
-func (idopts *installIdentityOptions) genValues() (*charts.Identity, *charts.LinkerdIdentityIssuer, error) {
->>>>>>> 771c24f1
+func (idopts *installIdentityOptions) genValues() (*l5dcharts.Identity, *l5dcharts.LinkerdIdentityIssuer, error) {
 	root, err := tls.GenerateRootCAWithDefaults(idopts.issuerName())
 	if err != nil {
 		return nil, nil, fmt.Errorf("failed to generate root certificate for identity: %s", err)
 	}
 
-<<<<<<< HEAD
 	return &l5dcharts.Identity{
-		TrustDomain:     idopts.trustDomain,
-		TrustAnchorsPEM: root.Cred.Crt.EncodeCertificatePEM(),
-		Issuer: &l5dcharts.Issuer{
-			Scheme:              consts.IdentityIssuerSchemeLinkerd,
-=======
-	return &charts.Identity{
 			TrustDomain:     idopts.trustDomain,
 			TrustAnchorsPEM: root.Cred.Crt.EncodeCertificatePEM(),
-			Issuer: &charts.Issuer{
+			Issuer: &l5dcharts.Issuer{
 				IssuanceLifetime: idopts.issuanceLifetime.String(),
 				IssuerType:       idopts.issuerType,
 			},
 		},
-		&charts.LinkerdIdentityIssuer{
->>>>>>> 771c24f1
+		&l5dcharts.LinkerdIdentityIssuer{
 			ClockSkewAllowance:  idopts.clockSkewAllowance.String(),
 			CrtExpiry:           root.Cred.Crt.Certificate.NotAfter,
 			CrtExpiryAnnotation: k8s.IdentityIssuerExpiryAnnotation,
-<<<<<<< HEAD
+			Scheme:              consts.IdentityIssuerSchemeLinkerd,
 			TLS: &l5dcharts.TLS{
-=======
-			Scheme:              consts.IdentityIssuerSchemeLinkerd,
-			TLS: &charts.TLS{
->>>>>>> 771c24f1
 				KeyPEM: root.Cred.EncodePrivateKeyPEM(),
 				CrtPEM: root.Cred.Crt.EncodeCertificatePEM(),
 			},
@@ -1181,11 +1161,7 @@
 	return nil
 }
 
-<<<<<<< HEAD
-func (idopts *installIdentityOptions) readExternallyManaged() (*l5dcharts.Identity, error) {
-=======
-func (idopts *installIdentityOptions) readExternallyManaged() (*charts.Identity, *charts.LinkerdIdentityIssuer, error) {
->>>>>>> 771c24f1
+func (idopts *installIdentityOptions) readExternallyManaged() (*l5dcharts.Identity, *l5dcharts.LinkerdIdentityIssuer, error) {
 
 	externalIssuerData, err := loadExternalIssuerData()
 	if err != nil {
@@ -1198,30 +1174,19 @@
 		return nil, nil, fmt.Errorf("failed to read CA from %s: %s", consts.IdentityIssuerSecretName, err)
 	}
 
-<<<<<<< HEAD
 	if err := verifyCreds(creds, externalIssuerData.trustAnchors, idopts.issuerName()); err != nil {
-		return nil, err
+		return nil, nil, err
 	}
 
 	return &l5dcharts.Identity{
-		TrustDomain:     idopts.trustDomain,
-		TrustAnchorsPEM: externalIssuerData.trustAnchors,
-		Issuer: &l5dcharts.Issuer{
-=======
-	if err := idopts.verifyCred(creds, externalIssuerData.trustAnchors); err != nil {
-		return nil, nil, err
-	}
-
-	return &charts.Identity{
 			TrustDomain:     idopts.trustDomain,
 			TrustAnchorsPEM: externalIssuerData.trustAnchors,
-			Issuer: &charts.Issuer{
+			Issuer: &l5dcharts.Issuer{
 				IssuanceLifetime: idopts.issuanceLifetime.String(),
 				IssuerType:       idopts.issuerType,
 			},
 		},
-		&charts.LinkerdIdentityIssuer{
->>>>>>> 771c24f1
+		&l5dcharts.LinkerdIdentityIssuer{
 			Scheme:             string(corev1.SecretTypeTLS),
 			ClockSkewAllowance: idopts.clockSkewAllowance.String(),
 		}, nil
@@ -1231,11 +1196,7 @@
 // to produce an `installIdentityValues` and associated `installLinkerdIdentityIssuerValues`.
 //
 // The identity options must have already been validated.
-<<<<<<< HEAD
-func (idopts *installIdentityOptions) readValues() (*l5dcharts.Identity, error) {
-=======
-func (idopts *installIdentityOptions) readValues() (*charts.Identity, *charts.LinkerdIdentityIssuer, error) {
->>>>>>> 771c24f1
+func (idopts *installIdentityOptions) readValues() (*l5dcharts.Identity, *l5dcharts.LinkerdIdentityIssuer, error) {
 	creds, err := tls.ReadPEMCreds(idopts.keyPEMFile, idopts.crtPEMFile)
 	if err != nil {
 		return nil, nil, err
@@ -1247,40 +1208,24 @@
 	}
 	trustAnchorsPEM := string(trustb)
 
-<<<<<<< HEAD
 	if err := verifyCreds(creds, trustAnchorsPEM, idopts.issuerName()); err != nil {
-		return nil, err
+		return nil, nil, err
 	}
 
 	return &l5dcharts.Identity{
-		TrustDomain:     idopts.trustDomain,
-		TrustAnchorsPEM: trustAnchorsPEM,
-		Issuer: &l5dcharts.Issuer{
-			Scheme:              consts.IdentityIssuerSchemeLinkerd,
-=======
-	if err := idopts.verifyCred(creds, trustAnchorsPEM); err != nil {
-		return nil, nil, err
-	}
-
-	return &charts.Identity{
 			TrustDomain:     idopts.trustDomain,
 			TrustAnchorsPEM: trustAnchorsPEM,
-			Issuer: &charts.Issuer{
+			Issuer: &l5dcharts.Issuer{
 				IssuanceLifetime: idopts.issuanceLifetime.String(),
 				IssuerType:       idopts.issuerType,
 			},
 		},
-		&charts.LinkerdIdentityIssuer{
->>>>>>> 771c24f1
+		&l5dcharts.LinkerdIdentityIssuer{
 			ClockSkewAllowance:  idopts.clockSkewAllowance.String(),
 			CrtExpiry:           creds.Crt.Certificate.NotAfter,
 			CrtExpiryAnnotation: k8s.IdentityIssuerExpiryAnnotation,
-<<<<<<< HEAD
+			Scheme:              consts.IdentityIssuerSchemeLinkerd,
 			TLS: &l5dcharts.TLS{
-=======
-			Scheme:              consts.IdentityIssuerSchemeLinkerd,
-			TLS: &charts.TLS{
->>>>>>> 771c24f1
 				KeyPEM: creds.EncodePrivateKeyPEM(),
 				CrtPEM: creds.EncodeCertificatePEM(),
 			},
@@ -1302,11 +1247,7 @@
 	return roots, trustAnchorsPEM, nil
 }
 
-<<<<<<< HEAD
-func toIdentityContext(idvals *l5dcharts.Identity) *pb.IdentityContext {
-=======
-func identityContextFrom(idvals *charts.Identity, linkerdIdentityIssuerVals *charts.LinkerdIdentityIssuer, awsAcmPcaIdentityIssuerVals *charts.AwsAcmPcaIdentityIssuer) *pb.IdentityContext {
->>>>>>> 771c24f1
+func identityContextFrom(idvals *l5dcharts.Identity, linkerdIdentityIssuerVals *l5dcharts.LinkerdIdentityIssuer, awsAcmPcaIdentityIssuerVals *l5dcharts.AwsAcmPcaIdentityIssuer) *pb.IdentityContext {
 	if idvals == nil {
 		return nil
 	}
@@ -1328,7 +1269,7 @@
 	}
 
 	if linkerdIdentityIssuerVals != nil {
-		identityContext.Issuer.IssuerType = charts.LinkerdIdentityIssuerType
+		identityContext.Issuer.IssuerType = l5dcharts.LinkerdIdentityIssuerType
 		csa, err := time.ParseDuration(linkerdIdentityIssuerVals.ClockSkewAllowance)
 		if err != nil {
 			csa = defaultIdentityClockSkewAllowance
@@ -1338,7 +1279,7 @@
 			Scheme:             linkerdIdentityIssuerVals.Scheme,
 		}
 	} else if awsAcmPcaIdentityIssuerVals != nil {
-		identityContext.Issuer.IssuerType = charts.AwsAcmPcaIdentityIssuerType
+		identityContext.Issuer.IssuerType = l5dcharts.AwsAcmPcaIdentityIssuerType
 		awsacmpcaContext := &pb.IdentityContext_AwsAcmPcaIdentityIssuer{
 			CaArn:    awsAcmPcaIdentityIssuerVals.CaArn,
 			CaRegion: awsAcmPcaIdentityIssuerVals.CaRegion,
