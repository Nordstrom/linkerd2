--- conflicted
+++ resolved
@@ -967,7 +967,6 @@
 					return fmt.Errorf("not a file: %s", f)
 				}
 			}
-<<<<<<< HEAD
 		}
 	case identity.AwsAcmPcaIssuer:
 		if len(idopts.region) == 0 {
@@ -976,16 +975,6 @@
 		if len(idopts.arn) == 0 {
 			return errors.New("the awsacmpca arn must be specified if using the awsacmpca caType")
 		}
-=======
-		}
-	case identity.AwsAcmPcaIssuer:
-		if len(idopts.region) == 0 {
-			return errors.New("a region must be specified if using the awsacmpca caType")
-		}
-		if len(idopts.arn) == 0 {
-			return errors.New("the awsacmpca arn must be specified if using the awsacmpca caType")
-		}
->>>>>>> 1575a927
 		if len(idopts.trustPEMFile) == 0 {
 			return errors.New("a trust anchors file must be specified if uswing the awsacmpca caType")
 		}
