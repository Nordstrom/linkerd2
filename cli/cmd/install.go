--- conflicted
+++ resolved
@@ -1115,15 +1115,7 @@
 		identityContext.Awsacmpca = awsacmpcaContext
 	}
 
-<<<<<<< HEAD
 	return identityContext
-=======
-	return &pb.IdentityContext{
-		TrustDomain:        idvals.TrustDomain,
-		TrustAnchorsPem:    idvals.TrustAnchorsPEM,
-		IssuanceLifetime:   ptypes.DurationProto(il),
-		ClockSkewAllowance: ptypes.DurationProto(csa),
-	}
 }
 
 func webhookCommonName(webhook string) string {
@@ -1145,5 +1137,4 @@
 	}
 
 	return nil
->>>>>>> 0c896a0a
 }