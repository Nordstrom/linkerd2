--- conflicted
+++ resolved
@@ -5,6 +5,7 @@
 	"errors"
 	"fmt"
 	"io"
+	"io/ioutil"
 	"os"
 	"strings"
 	"time"
@@ -209,16 +210,7 @@
 			enableExternalProfiles: defaults.Global.Proxy.EnableExternalProfiles,
 			waitBeforeExitSeconds:  defaults.Global.Proxy.WaitBeforeExitSeconds,
 		},
-<<<<<<< HEAD
-		identityOptions: &installIdentityOptions{
-			trustDomain:            defaults.Global.IdentityTrustDomain,
-			issuanceLifetime:       issuanceLifetime,
-			clockSkewAllowance:     clockSkewAllowance,
-			identityExternalIssuer: false,
-		},
-=======
 		identityOptions: newInstallIdentityOptionsWithDefaults(defaults),
->>>>>>> 44e9cd00
 
 		heartbeatSchedule: func() string {
 			// Some of the heartbeat Prometheus queries rely on 5m resolution, which
@@ -250,7 +242,7 @@
 	}
 
 	return &installIdentityOptions{
-		trustDomain:                    defaults.Identity.TrustDomain,
+		trustDomain:                    defaults.Global.IdentityTrustDomain,
 		issuerType:                     defaults.Identity.Issuer.IssuerType,
 		issuanceLifetime:               issuanceLifetime,
 		linkerdIdentityIssuerOptions:   newLinkerdIdentityIssuerOptionsWithDefaults(defaults),
@@ -451,15 +443,11 @@
 	if err != nil {
 		return nil, nil, err
 	}
-<<<<<<< HEAD
 	values.Identity = identityValues.Identity
 	values.Global.IdentityTrustAnchorsPEM = identityValues.TrustAnchorsPEM
 	values.Global.IdentityTrustDomain = identityValues.TrustDomain
-=======
->>>>>>> 44e9cd00
 	values.Stage = stage
 
-	values.Identity = identityValues
 	values.LinkerdIdentityIssuer = linkerdIdentityIssuerVals
 	values.AwsAcmPcaIdentityIssuer = awsAcmPcaIdentityIssuerVals
 
@@ -1040,11 +1028,7 @@
 	return nil
 }
 
-<<<<<<< HEAD
-func (idopts *installIdentityOptions) validateAndBuild() (*identityWithAnchorsAndTrustDomain, error) {
-=======
-func (idopts *installIdentityOptions) validateAndBuild() (*l5dcharts.Identity, *l5dcharts.LinkerdIdentityIssuer, *l5dcharts.AwsAcmPcaIdentityIssuer, error) {
->>>>>>> 44e9cd00
+func (idopts *installIdentityOptions) validateAndBuild() (*identityWithAnchorsAndTrustDomain, *l5dcharts.LinkerdIdentityIssuer, *l5dcharts.AwsAcmPcaIdentityIssuer, error) {
 	if idopts == nil {
 		return nil, nil, nil, nil
 	}
@@ -1075,66 +1059,51 @@
 				return nil, nil, nil, err
 			}
 
-			identity := &l5dcharts.Identity{
+			identity := &identityWithAnchorsAndTrustDomain{
 				TrustDomain:     idopts.trustDomain,
 				TrustAnchorsPEM: trustAnchorsPEM,
+				Identity: &l5dcharts.Identity{
+					Issuer: &l5dcharts.Issuer{
+						IssuanceLifetime: idopts.issuanceLifetime.String(),
+						IssuerType:       idopts.issuerType,
+					},
+				},
+			}
+
+			awsAcmPcaIdentityIssuer := &l5dcharts.AwsAcmPcaIdentityIssuer{
+				CaArn:    idopts.arn,
+				CaRegion: idopts.region,
+			}
+
+			return identity, nil, awsAcmPcaIdentityIssuer, nil
+		}
+	}
+
+	gennedIdentity, gennedLinkerdIdentityIssuer, err := idopts.genValues()
+	if err != nil {
+		return nil, nil, nil, err
+	}
+	return gennedIdentity, gennedLinkerdIdentityIssuer, nil, nil
+}
+
+func (idopts *installIdentityOptions) issuerName() string {
+	return fmt.Sprintf("identity.%s.%s", controlPlaneNamespace, idopts.trustDomain)
+}
+
+func (idopts *installIdentityOptions) genValues() (*identityWithAnchorsAndTrustDomain, *l5dcharts.LinkerdIdentityIssuer, error) {
+	root, err := tls.GenerateRootCAWithDefaults(idopts.issuerName())
+	if err != nil {
+		return nil, nil, fmt.Errorf("failed to generate root certificate for identity: %s", err)
+	}
+
+	return &identityWithAnchorsAndTrustDomain{
+			TrustDomain:     idopts.trustDomain,
+			TrustAnchorsPEM: root.Cred.Crt.EncodeCertificatePEM(),
+			Identity: &l5dcharts.Identity{
 				Issuer: &l5dcharts.Issuer{
 					IssuanceLifetime: idopts.issuanceLifetime.String(),
 					IssuerType:       idopts.issuerType,
 				},
-			}
-			awsAcmPcaIdentityIssuer := &l5dcharts.AwsAcmPcaIdentityIssuer{
-				CaArn:    idopts.arn,
-				CaRegion: idopts.region,
-			}
-
-			return identity, nil, awsAcmPcaIdentityIssuer, nil
-		}
-	}
-
-	gennedIdentity, gennedLinkerdIdentityIssuer, err := idopts.genValues()
-	if err != nil {
-		return nil, nil, nil, err
-	}
-	return gennedIdentity, gennedLinkerdIdentityIssuer, nil, nil
-}
-
-func (idopts *installIdentityOptions) issuerName() string {
-	return fmt.Sprintf("identity.%s.%s", controlPlaneNamespace, idopts.trustDomain)
-}
-
-<<<<<<< HEAD
-func (idopts *installIdentityOptions) genValues() (*identityWithAnchorsAndTrustDomain, error) {
-=======
-func (idopts *installIdentityOptions) genValues() (*l5dcharts.Identity, *l5dcharts.LinkerdIdentityIssuer, error) {
->>>>>>> 44e9cd00
-	root, err := tls.GenerateRootCAWithDefaults(idopts.issuerName())
-	if err != nil {
-		return nil, nil, fmt.Errorf("failed to generate root certificate for identity: %s", err)
-	}
-
-<<<<<<< HEAD
-	return &identityWithAnchorsAndTrustDomain{
-		TrustDomain:     idopts.trustDomain,
-		TrustAnchorsPEM: root.Cred.Crt.EncodeCertificatePEM(),
-		Identity: &l5dcharts.Identity{
-			Issuer: &l5dcharts.Issuer{
-				Scheme:              consts.IdentityIssuerSchemeLinkerd,
-				ClockSkewAllowance:  idopts.clockSkewAllowance.String(),
-				IssuanceLifetime:    idopts.issuanceLifetime.String(),
-				CrtExpiry:           root.Cred.Crt.Certificate.NotAfter,
-				CrtExpiryAnnotation: k8s.IdentityIssuerExpiryAnnotation,
-				TLS: &l5dcharts.TLS{
-					KeyPEM: root.Cred.EncodePrivateKeyPEM(),
-					CrtPEM: root.Cred.Crt.EncodeCertificatePEM(),
-				},
-=======
-	return &l5dcharts.Identity{
-			TrustDomain:     idopts.trustDomain,
-			TrustAnchorsPEM: root.Cred.Crt.EncodeCertificatePEM(),
-			Issuer: &l5dcharts.Issuer{
-				IssuanceLifetime: idopts.issuanceLifetime.String(),
-				IssuerType:       idopts.issuerType,
 			},
 		},
 		&l5dcharts.LinkerdIdentityIssuer{
@@ -1145,62 +1114,17 @@
 			TLS: &l5dcharts.TLS{
 				KeyPEM: root.Cred.EncodePrivateKeyPEM(),
 				CrtPEM: root.Cred.Crt.EncodeCertificatePEM(),
->>>>>>> 44e9cd00
 			},
 		}, nil
 }
 
-func (idopts *installIdentityOptions) readExternallyManaged() (*identityWithAnchorsAndTrustDomain, error) {
-
+func (idopts *installIdentityOptions) readExternallyManaged() (*identityWithAnchorsAndTrustDomain, *l5dcharts.LinkerdIdentityIssuer, error) {
 	kubeAPI, err := k8s.NewAPI(kubeconfigPath, kubeContext, impersonate, 0)
 	if err != nil {
-		return nil, fmt.Errorf("error fetching external issuer config: %s", err)
-	}
-
-<<<<<<< HEAD
+		return nil, nil, fmt.Errorf("error fetching external issuer config: %s", err)
+	}
+
 	externalIssuerData, err := issuercerts.FetchExternalIssuerData(kubeAPI, controlPlaneNamespace)
-=======
-	secret, err := kubeAPI.CoreV1().Secrets(controlPlaneNamespace).Get(k8s.IdentityIssuerSecretName, metav1.GetOptions{})
-	if err != nil {
-		return nil, err
-	}
-
-	keyMissingError := "key %s containing the %s needs to exist in secret %s if --identity-external-issuer=true"
-
-	anchors, ok := secret.Data[consts.IdentityIssuerTrustAnchorsNameExternal]
-	if !ok {
-		return nil, fmt.Errorf(keyMissingError, consts.IdentityIssuerTrustAnchorsNameExternal, "trust anchors", consts.IdentityIssuerSecretName)
-	}
-
-	crt, ok := secret.Data[corev1.TLSCertKey]
-	if !ok {
-		return nil, fmt.Errorf(keyMissingError, corev1.TLSCertKey, "issuer certificate", consts.IdentityIssuerSecretName)
-	}
-
-	key, ok := secret.Data[corev1.TLSPrivateKeyKey]
-	if !ok {
-		return nil, fmt.Errorf(keyMissingError, corev1.TLSPrivateKeyKey, "issuer key", consts.IdentityIssuerSecretName)
-	}
-
-	return &externalIssuerData{string(anchors), string(crt), string(key)}, nil
-}
-
-func verifyCreds(creds *tls.Cred, trustAnchors, dns string) error {
-	roots, err := tls.DecodePEMCertPool(trustAnchors)
-	if err != nil {
-		return err
-	}
-
-	if err := creds.Verify(roots, dns); err != nil {
-		return fmt.Errorf("invalid credentials: %s", err)
-	}
-	return nil
-}
-
-func (idopts *installIdentityOptions) readExternallyManaged() (*l5dcharts.Identity, *l5dcharts.LinkerdIdentityIssuer, error) {
-
-	externalIssuerData, err := loadExternalIssuerData()
->>>>>>> 44e9cd00
 	if err != nil {
 		return nil, nil, err
 	}
@@ -1209,89 +1133,45 @@
 		return nil, nil, fmt.Errorf("failed to read CA from %s: %s", consts.IdentityIssuerSecretName, err)
 	}
 
-<<<<<<< HEAD
 	return &identityWithAnchorsAndTrustDomain{
-		TrustDomain:     idopts.trustDomain,
-		TrustAnchorsPEM: externalIssuerData.TrustAnchors,
-		Identity: &l5dcharts.Identity{
-			Issuer: &l5dcharts.Issuer{
-				Scheme:             string(corev1.SecretTypeTLS),
-				ClockSkewAllowance: idopts.clockSkewAllowance.String(),
-				IssuanceLifetime:   idopts.issuanceLifetime.String(),
-			},
-		},
-	}, nil
-
-=======
-	if err := verifyCreds(creds, externalIssuerData.trustAnchors, idopts.issuerName()); err != nil {
-		return nil, nil, err
-	}
-
-	return &l5dcharts.Identity{
 			TrustDomain:     idopts.trustDomain,
-			TrustAnchorsPEM: externalIssuerData.trustAnchors,
-			Issuer: &l5dcharts.Issuer{
-				IssuanceLifetime: idopts.issuanceLifetime.String(),
-				IssuerType:       idopts.issuerType,
+			TrustAnchorsPEM: externalIssuerData.TrustAnchors,
+			Identity: &l5dcharts.Identity{
+				Issuer: &l5dcharts.Issuer{
+					IssuanceLifetime: idopts.issuanceLifetime.String(),
+					IssuerType:       idopts.issuerType,
+				},
 			},
 		},
 		&l5dcharts.LinkerdIdentityIssuer{
 			Scheme:             string(corev1.SecretTypeTLS),
 			ClockSkewAllowance: idopts.clockSkewAllowance.String(),
 		}, nil
->>>>>>> 44e9cd00
 }
 
 // readValues attempts to read an issuer configuration from disk
 // to produce an `installIdentityValues` and associated `installLinkerdIdentityIssuerValues`.
 //
 // The identity options must have already been validated.
-<<<<<<< HEAD
-func (idopts *installIdentityOptions) readValues() (*identityWithAnchorsAndTrustDomain, error) {
+func (idopts *installIdentityOptions) readValues() (*identityWithAnchorsAndTrustDomain, *l5dcharts.LinkerdIdentityIssuer, error) {
 	issuerData, err := issuercerts.LoadIssuerDataFromFiles(idopts.keyPEMFile, idopts.crtPEMFile, idopts.trustPEMFile)
-=======
-func (idopts *installIdentityOptions) readValues() (*l5dcharts.Identity, *l5dcharts.LinkerdIdentityIssuer, error) {
-	creds, err := tls.ReadPEMCreds(idopts.keyPEMFile, idopts.crtPEMFile)
->>>>>>> 44e9cd00
 	if err != nil {
 		return nil, nil, err
 	}
 
 	creds, err := issuerData.VerifyAndBuildCreds(idopts.issuerName())
 	if err != nil {
-<<<<<<< HEAD
-		return nil, fmt.Errorf("failed to verify issuer certs stored on disk: %s", err)
+		return nil, nil, fmt.Errorf("failed to verify issuer certs stored on disk: %s", err)
 	}
 
 	return &identityWithAnchorsAndTrustDomain{
-		TrustDomain:     idopts.trustDomain,
-		TrustAnchorsPEM: issuerData.TrustAnchors,
-		Identity: &l5dcharts.Identity{
-			Issuer: &l5dcharts.Issuer{
-				Scheme:              consts.IdentityIssuerSchemeLinkerd,
-				ClockSkewAllowance:  idopts.clockSkewAllowance.String(),
-				IssuanceLifetime:    idopts.issuanceLifetime.String(),
-				CrtExpiry:           creds.Crt.Certificate.NotAfter,
-				CrtExpiryAnnotation: k8s.IdentityIssuerExpiryAnnotation,
-				TLS: &l5dcharts.TLS{
-					KeyPEM: creds.EncodePrivateKeyPEM(),
-					CrtPEM: creds.EncodeCertificatePEM(),
+			TrustDomain:     idopts.trustDomain,
+			TrustAnchorsPEM: issuerData.TrustAnchors,
+			Identity: &l5dcharts.Identity{
+				Issuer: &l5dcharts.Issuer{
+					IssuanceLifetime: idopts.issuanceLifetime.String(),
+					IssuerType:       idopts.issuerType,
 				},
-=======
-		return nil, nil, err
-	}
-	trustAnchorsPEM := string(trustb)
-
-	if err := verifyCreds(creds, trustAnchorsPEM, idopts.issuerName()); err != nil {
-		return nil, nil, err
-	}
-
-	return &l5dcharts.Identity{
-			TrustDomain:     idopts.trustDomain,
-			TrustAnchorsPEM: trustAnchorsPEM,
-			Issuer: &l5dcharts.Issuer{
-				IssuanceLifetime: idopts.issuanceLifetime.String(),
-				IssuerType:       idopts.issuerType,
 			},
 		},
 		&l5dcharts.LinkerdIdentityIssuer{
@@ -1302,7 +1182,6 @@
 			TLS: &l5dcharts.TLS{
 				KeyPEM: creds.EncodePrivateKeyPEM(),
 				CrtPEM: creds.EncodeCertificatePEM(),
->>>>>>> 44e9cd00
 			},
 		}, nil
 }
@@ -1322,41 +1201,20 @@
 	return roots, trustAnchorsPEM, nil
 }
 
-<<<<<<< HEAD
-func toIdentityContext(idvals *identityWithAnchorsAndTrustDomain) *pb.IdentityContext {
-=======
-func identityContextFrom(idvals *l5dcharts.Identity, linkerdIdentityIssuerVals *l5dcharts.LinkerdIdentityIssuer, awsAcmPcaIdentityIssuerVals *l5dcharts.AwsAcmPcaIdentityIssuer) *pb.IdentityContext {
->>>>>>> 44e9cd00
+func identityContextFrom(idvals *identityWithAnchorsAndTrustDomain, linkerdIdentityIssuerVals *l5dcharts.LinkerdIdentityIssuer, awsAcmPcaIdentityIssuerVals *l5dcharts.AwsAcmPcaIdentityIssuer) *pb.IdentityContext {
 	if idvals == nil {
 		return nil
 	}
 
-<<<<<<< HEAD
-	il, err := time.ParseDuration(idvals.Identity.Issuer.IssuanceLifetime)
-	if err != nil {
-		il = defaultIdentityIssuanceLifetime
-	}
-
-	csa, err := time.ParseDuration(idvals.Identity.Issuer.ClockSkewAllowance)
-	if err != nil {
-		csa = defaultIdentityClockSkewAllowance
-	}
-
-	return &pb.IdentityContext{
-		TrustDomain:        idvals.TrustDomain,
-		TrustAnchorsPem:    idvals.TrustAnchorsPEM,
-		IssuanceLifetime:   ptypes.DurationProto(il),
-		ClockSkewAllowance: ptypes.DurationProto(csa),
-		Scheme:             idvals.Identity.Issuer.Scheme,
-=======
 	if linkerdIdentityIssuerVals == nil && awsAcmPcaIdentityIssuerVals == nil {
 		return nil
 	}
 
-	il, err := time.ParseDuration(idvals.Issuer.IssuanceLifetime)
+	il, err := time.ParseDuration(idvals.Identity.Issuer.IssuanceLifetime)
 	if err != nil {
 		il = defaultIdentityIssuanceLifetime
 	}
+
 	identityContext := &pb.IdentityContext{
 		TrustDomain:     idvals.TrustDomain,
 		TrustAnchorsPem: idvals.TrustAnchorsPEM,
@@ -1382,7 +1240,6 @@
 			CaRegion: awsAcmPcaIdentityIssuerVals.CaRegion,
 		}
 		identityContext.AwsacmpcaIdentityIssuer = awsacmpcaContext
->>>>>>> 44e9cd00
 	}
 
 	return identityContext
