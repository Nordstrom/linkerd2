--- conflicted
+++ resolved
@@ -31,70 +31,6 @@
 )
 
 type (
-<<<<<<< HEAD
-=======
-	installValues struct {
-		stage                       string
-		Namespace                   string
-		ClusterDomain               string
-		ControllerImage             string
-		ControllerImageVersion      string
-		WebImage                    string
-		PrometheusImage             string
-		GrafanaImage                string
-		ImagePullPolicy             string
-		UUID                        string
-		CliVersion                  string
-		ControllerReplicas          uint
-		ControllerLogLevel          string
-		PrometheusLogLevel          string
-		ControllerComponentLabel    string
-		ControllerNamespaceLabel    string
-		CreatedByAnnotation         string
-		ProxyContainerName          string
-		ProxyInjectAnnotation       string
-		ProxyInjectDisabled         string
-		LinkerdNamespaceLabel       string
-		ControllerUID               int64
-		EnableH2Upgrade             bool
-		EnablePodAntiAffinity       bool
-		HighAvailability            bool
-		NoInitContainer             bool
-		WebhookFailurePolicy        string
-		OmitWebhookSideEffects      bool
-		RestrictDashboardPrivileges bool
-		HeartbeatSchedule           string
-
-		Configs configJSONs
-
-		DestinationResources,
-		GrafanaResources,
-		HeartbeatResources,
-		IdentityResources,
-		PrometheusResources,
-		ProxyInjectorResources,
-		PublicAPIResources,
-		SPValidatorResources,
-		TapResources,
-		WebResources *charts.Resources
-
-		Identity                *installIdentityValues
-		LinkerdIdentityIssuer   *installLinkerdIdentityIssuerValues
-		AwsAcmPcaIdentityIssuer *installAwsAcmPcaIdentityIssuerValues
-		ProxyInjector           *charts.ProxyInjector
-		ProfileValidator        *charts.ProfileValidator
-		Tap                     *charts.Tap
-		Proxy                   *charts.Proxy
-		ProxyInit               *charts.ProxyInit
-	}
-
-	configJSONs struct{ Global, Proxy, Install string }
-
-	installIdentityValues                charts.Identity
-	installLinkerdIdentityIssuerValues   charts.LinkerdIdentityIssuer
-	installAwsAcmPcaIdentityIssuerValues charts.AwsAcmPcaIdentityIssuer
-
->>>>>>> c3756890
 	// installOptions holds values for command line flags that apply to the install
 	// command. All fields in this struct should have corresponding flags added in
 	// the newCmdInstall func later in this file. It also embeds proxyConfigOptions
@@ -219,16 +155,6 @@
 // injection-time.
 func newInstallOptionsWithDefaults() (*installOptions, error) {
 	defaults, err := charts.NewValues(false)
-	if err != nil {
-		return nil, err
-	}
-
-	issuanceLifetime, err := time.ParseDuration(defaults.Identity.Issuer.IssuanceLifetime)
-	if err != nil {
-		return nil, err
-	}
-
-	clockSkewAllowance, err := time.ParseDuration(defaults.Identity.Issuer.ClockSkewAllowance)
 	if err != nil {
 		return nil, err
 	}
@@ -265,15 +191,7 @@
 			proxyMemoryLimit:       defaults.Proxy.Resources.Memory.Limit,
 			enableExternalProfiles: defaults.Proxy.EnableExternalProfiles,
 		},
-<<<<<<< HEAD
-		identityOptions: &installIdentityOptions{
-			trustDomain:        defaults.Identity.TrustDomain,
-			issuanceLifetime:   issuanceLifetime,
-			clockSkewAllowance: clockSkewAllowance,
-		},
-=======
 		identityOptions: newInstallIdentityOptionsWithDefaults(defaults),
->>>>>>> c3756890
 
 		generateUUID: func() string {
 			id, err := uuid.NewRandom()
@@ -306,19 +224,29 @@
 //
 // allStageFlagSet is a subset of recordableFlagSet, but is also added to `linkerd [install|upgrade] config`
 // proxyConfigOptions.flagSet is a subset of recordableFlagSet, and is used by `linkerd inject`.
-func newInstallIdentityOptionsWithDefaults(defaults *charts.DefaultValues) *installIdentityOptions {
+func newInstallIdentityOptionsWithDefaults(defaults *charts.Values) *installIdentityOptions {
+	issuanceLifetime, err := time.ParseDuration(defaults.Identity.Issuer.IssuanceLifetime)
+	if err != nil {
+		return nil
+	}
+
 	return &installIdentityOptions{
-		trustDomain:                    defaults.IdentityTrustDomain,
-		issuerType:                     defaults.IdentityIssuerType,
-		issuanceLifetime:               defaults.IdentityIssuerIssuanceLifetime,
+		trustDomain:                    defaults.Identity.TrustDomain,
+		issuerType:                     defaults.Identity.Issuer.IssuerType,
+		issuanceLifetime:               issuanceLifetime,
 		linkerdIdentityIssuerOptions:   newLinkerdIdentityIssuerOptionsWithDefaults(defaults),
 		awsAcmPcaIdentityIssuerOptions: newAwsAcmPcaOptions(),
 	}
 }
 
-func newLinkerdIdentityIssuerOptionsWithDefaults(defaults *charts.DefaultValues) *linkerdIdentityIssuerOptions {
+func newLinkerdIdentityIssuerOptionsWithDefaults(defaults *charts.Values) *linkerdIdentityIssuerOptions {
+	clockSkewAllowance, err := time.ParseDuration(defaults.LinkerdIdentityIssuer.ClockSkewAllowance)
+	if err != nil {
+		return nil
+	}
+
 	return &linkerdIdentityIssuerOptions{
-		clockSkewAllowance: defaults.IdentityIssuerClockSkewAllowance,
+		clockSkewAllowance: clockSkewAllowance,
 	}
 }
 
@@ -488,26 +416,18 @@
 	if err != nil {
 		return nil, nil, err
 	}
-<<<<<<< HEAD
-	configs := options.configs(toIdentityContext(identityValues))
-=======
 
 	configs := options.configs(identityContextFrom(identityValues, linkerdIdentityIssuerVals, awsAcmPcaIdentityIssuerVals))
->>>>>>> c3756890
 
 	values, err := options.buildValuesWithoutIdentity(configs)
 	if err != nil {
 		return nil, nil, err
 	}
+	values.Stage = stage
+
 	values.Identity = identityValues
-<<<<<<< HEAD
-	values.Stage = stage
-=======
 	values.LinkerdIdentityIssuer = linkerdIdentityIssuerVals
 	values.AwsAcmPcaIdentityIssuer = awsAcmPcaIdentityIssuerVals
-
-	values.stage = stage
->>>>>>> c3756890
 
 	return values, configs, nil
 }
@@ -1066,11 +986,7 @@
 	return nil
 }
 
-<<<<<<< HEAD
-func (idopts *installIdentityOptions) validateAndBuild() (*charts.Identity, error) {
-=======
-func (idopts *installIdentityOptions) validateAndBuild() (*installIdentityValues, *installLinkerdIdentityIssuerValues, *installAwsAcmPcaIdentityIssuerValues, error) {
->>>>>>> c3756890
+func (idopts *installIdentityOptions) validateAndBuild() (*charts.Identity, *charts.LinkerdIdentityIssuer, *charts.AwsAcmPcaIdentityIssuer, error) {
 	if idopts == nil {
 		return nil, nil, nil, nil
 	}
@@ -1095,7 +1011,7 @@
 				return nil, nil, nil, err
 			}
 
-			identityValues := &installIdentityValues{
+			identity := &charts.Identity{
 				TrustDomain:     idopts.trustDomain,
 				TrustAnchorsPEM: trustAnchorsPEM,
 				Issuer: &charts.Issuer{
@@ -1103,43 +1019,33 @@
 					IssuerType:       idopts.issuerType,
 				},
 			}
-			awsAcmPcaIdentityIssuerValues := &installAwsAcmPcaIdentityIssuerValues{
+			awsAcmPcaIdentityIssuer := &charts.AwsAcmPcaIdentityIssuer{
 				CaArn:    idopts.arn,
 				CaRegion: idopts.region,
 			}
 
-			return identityValues, nil, awsAcmPcaIdentityIssuerValues, nil
-		}
-	}
-
-	gennedIdentityValues, gennedLinkerdIdentityIssuerValues, err := idopts.genValues()
+			return identity, nil, awsAcmPcaIdentityIssuer, nil
+		}
+	}
+
+	gennedIdentity, gennedLinkerdIdentityIssuer, err := idopts.genValues()
 	if err != nil {
 		return nil, nil, nil, err
 	}
-	return gennedIdentityValues, gennedLinkerdIdentityIssuerValues, nil, nil
+	return gennedIdentity, gennedLinkerdIdentityIssuer, nil, nil
 }
 
 func (idopts *installIdentityOptions) issuerName() string {
 	return fmt.Sprintf("identity.%s.%s", controlPlaneNamespace, idopts.trustDomain)
 }
 
-<<<<<<< HEAD
-func (idopts *installIdentityOptions) genValues() (*charts.Identity, error) {
-=======
-func (idopts *installIdentityOptions) genValues() (*installIdentityValues, *installLinkerdIdentityIssuerValues, error) {
->>>>>>> c3756890
+func (idopts *installIdentityOptions) genValues() (*charts.Identity, *charts.LinkerdIdentityIssuer, error) {
 	root, err := tls.GenerateRootCAWithDefaults(idopts.issuerName())
 	if err != nil {
 		return nil, nil, fmt.Errorf("failed to generate root certificate for identity: %s", err)
 	}
 
-<<<<<<< HEAD
 	return &charts.Identity{
-		TrustDomain:     idopts.trustDomain,
-		TrustAnchorsPEM: root.Cred.Crt.EncodeCertificatePEM(),
-		Issuer: &charts.Issuer{
-=======
-	return &installIdentityValues{
 			TrustDomain:     idopts.trustDomain,
 			TrustAnchorsPEM: root.Cred.Crt.EncodeCertificatePEM(),
 			Issuer: &charts.Issuer{
@@ -1147,8 +1053,7 @@
 				IssuerType:       idopts.issuerType,
 			},
 		},
-		&installLinkerdIdentityIssuerValues{
->>>>>>> c3756890
+		&charts.LinkerdIdentityIssuer{
 			ClockSkewAllowance:  idopts.clockSkewAllowance.String(),
 			CrtExpiry:           root.Cred.Crt.Certificate.NotAfter,
 			CrtExpiryAnnotation: k8s.IdentityIssuerExpiryAnnotation,
@@ -1163,11 +1068,7 @@
 // to produce an `installIdentityValues` and associated `installLinkerdIdentityIssuerValues`.
 //
 // The identity options must have already been validated.
-<<<<<<< HEAD
-func (idopts *installIdentityOptions) readValues() (*charts.Identity, error) {
-=======
-func (idopts *installIdentityOptions) readValues() (*installIdentityValues, *installLinkerdIdentityIssuerValues, error) {
->>>>>>> c3756890
+func (idopts *installIdentityOptions) readValues() (*charts.Identity, *charts.LinkerdIdentityIssuer, error) {
 	creds, err := tls.ReadPEMCreds(idopts.keyPEMFile, idopts.crtPEMFile)
 	if err != nil {
 		return nil, nil, err
@@ -1182,13 +1083,7 @@
 		return nil, nil, fmt.Errorf("invalid credentials: %s", err)
 	}
 
-<<<<<<< HEAD
 	return &charts.Identity{
-		TrustDomain:     idopts.trustDomain,
-		TrustAnchorsPEM: trustAnchorsPEM,
-		Issuer: &charts.Issuer{
-=======
-	return &installIdentityValues{
 			TrustDomain:     idopts.trustDomain,
 			TrustAnchorsPEM: trustAnchorsPEM,
 			Issuer: &charts.Issuer{
@@ -1196,8 +1091,7 @@
 				IssuerType:       idopts.issuerType,
 			},
 		},
-		&installLinkerdIdentityIssuerValues{
->>>>>>> c3756890
+		&charts.LinkerdIdentityIssuer{
 			ClockSkewAllowance:  idopts.clockSkewAllowance.String(),
 			CrtExpiry:           creds.Crt.Certificate.NotAfter,
 			CrtExpiryAnnotation: k8s.IdentityIssuerExpiryAnnotation,
@@ -1208,9 +1102,6 @@
 		}, nil
 }
 
-<<<<<<< HEAD
-func toIdentityContext(idvals *charts.Identity) *pb.IdentityContext {
-=======
 func (idopts *installIdentityOptions) readTrustAnchorsPemFile() (*x509.CertPool, string, error) {
 	trustb, err := ioutil.ReadFile(idopts.trustPEMFile)
 	if err != nil {
@@ -1226,8 +1117,7 @@
 	return roots, trustAnchorsPEM, nil
 }
 
-func identityContextFrom(idvals *installIdentityValues, linkerdIdentityIssuerVals *installLinkerdIdentityIssuerValues, awsAcmPcaIdentityIssuerVals *installAwsAcmPcaIdentityIssuerValues) *pb.IdentityContext {
->>>>>>> c3756890
+func identityContextFrom(idvals *charts.Identity, linkerdIdentityIssuerVals *charts.LinkerdIdentityIssuer, awsAcmPcaIdentityIssuerVals *charts.AwsAcmPcaIdentityIssuer) *pb.IdentityContext {
 	if idvals == nil {
 		return nil
 	}
