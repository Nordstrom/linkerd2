--- conflicted
+++ resolved
@@ -886,14 +886,14 @@
       "identityContext":{
         "trustDomain": "test.trust.domain",
         "trustAnchorsPem": "test-trust-anchor",
-<<<<<<< HEAD
-        "issuanceLifetime": "86400s",
-=======
-        "issuanceLifeTime": "",
-        "issuerType": "linkerd",
->>>>>>> 44e9cd00
-        "clockSkewAllowance": "20s",
-        "scheme": "linkerd.io/tls"
+        "issuer":{
+          "issuerType":"linkerd"
+          "issuanceLifetime": "86400s",
+        },
+        "linkerdIdentityIssuer":{
+          "clockSkewAllowance": "20s",
+          "scheme": "linkerd.io/tls"
+        }
       },
       "autoInjectContext": null,
       "omitWebhookSideEffects": false,
