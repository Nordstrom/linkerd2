--- conflicted
+++ resolved
@@ -884,13 +884,9 @@
         "trustDomain": "test.trust.domain",
         "trustAnchorsPem": "test-trust-anchor",
         "issuanceLifeTime": "",
-<<<<<<< HEAD
+        "issuerType": "linkerd",
         "clockSkewAllowance": "20s",
         "scheme": "linkerd.io/tls"
-=======
-        "issuerType": "linkerd",
-        "clockSkewAllowance": "20s"
->>>>>>> 03f6a829
       },
       "autoInjectContext": null,
       "omitWebhookSideEffects": false,
