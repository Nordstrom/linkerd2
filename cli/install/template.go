package install

import (
	"fmt"

	"github.com/linkerd/linkerd2/pkg/version"
)

// Chart provides the Chart.yaml file needed to validate chart metadata
var Chart = []byte(fmt.Sprintf(`apiVersion: "v1"
name: "linkerd"
version: 0.1.0
description: Linkerd gives you observability, reliability, and security for your microservices — with no code change required.
keywords:
  - service-mesh
home: https://linkerd.io
sources:
  - https://github.com/linkerd/linkerd2/
appVersion: %s`, version.Version))

// BaseTemplate provides the base template used in `linkerd install` command
var BaseTemplate = []byte(`{{ if not .Values.SingleNamespace -}}
### Namespace ###
kind: Namespace
apiVersion: v1
metadata:
  name: {{.Values.Namespace}}
  {{- if and .Values.EnableTLS .Values.ProxyAutoInjectEnabled }}
  labels:
    {{.Values.ProxyAutoInjectLabel}}: disabled
  {{- end }}

{{ end -}}

### Service Account Controller ###
---
kind: ServiceAccount
apiVersion: v1
metadata:
  name: linkerd-controller
  namespace: {{.Values.Namespace}}

### Controller RBAC ###
---
kind: {{if not .Values.SingleNamespace}}Cluster{{end}}Role
apiVersion: rbac.authorization.k8s.io/v1beta1
metadata:
  name: linkerd-{{.Values.Namespace}}-controller
  {{- if .Values.SingleNamespace}}
  namespace: {{.Values.Namespace}}
  {{- end}}
rules:
- apiGroups: ["extensions", "apps"]
  resources: ["daemonsets", "deployments", "replicasets"]
  verbs: ["list", "get", "watch"]
- apiGroups: [""]
  resources: ["pods", "endpoints", "services", "replicationcontrollers"{{if not .Values.SingleNamespace}}, "namespaces"{{end}}]
  verbs: ["list", "get", "watch"]
{{- if .Values.SingleNamespace }}
- apiGroups: [""]
  resources: ["namespaces"]
  resourceNames: ["{{.Values.Namespace}}"]
  verbs: ["list", "get", "watch"]
{{- else }}
- apiGroups: ["linkerd.io"]
  resources: ["serviceprofiles"]
  verbs: ["list", "get", "watch"]
{{- end }}

---
kind: {{if not .Values.SingleNamespace}}Cluster{{end}}RoleBinding
apiVersion: rbac.authorization.k8s.io/v1beta1
metadata:
  name: linkerd-{{.Values.Namespace}}-controller
  {{- if .Values.SingleNamespace}}
  namespace: {{.Values.Namespace}}
  {{- end}}
roleRef:
  apiGroup: rbac.authorization.k8s.io
  kind: {{if not .Values.SingleNamespace}}Cluster{{end}}Role
  name: linkerd-{{.Values.Namespace}}-controller
subjects:
- kind: ServiceAccount
  name: linkerd-controller
  namespace: {{.Values.Namespace}}

### Service Account Prometheus ###
---
kind: ServiceAccount
apiVersion: v1
metadata:
  name: linkerd-prometheus
  namespace: {{.Values.Namespace}}

### Prometheus RBAC ###
---
kind: {{if not .Values.SingleNamespace}}Cluster{{end}}Role
apiVersion: rbac.authorization.k8s.io/v1beta1
metadata:
  name: linkerd-{{.Values.Namespace}}-prometheus
  {{- if .Values.SingleNamespace}}
  namespace: {{.Values.Namespace}}
  {{- end}}
rules:
- apiGroups: [""]
  resources: ["pods"]
  verbs: ["get", "list", "watch"]

---
kind: {{if not .Values.SingleNamespace}}Cluster{{end}}RoleBinding
apiVersion: rbac.authorization.k8s.io/v1beta1
metadata:
  name: linkerd-{{.Values.Namespace}}-prometheus
  {{- if .Values.SingleNamespace}}
  namespace: {{.Values.Namespace}}
  {{- end}}
roleRef:
  apiGroup: rbac.authorization.k8s.io
  kind: {{if not .Values.SingleNamespace}}Cluster{{end}}Role
  name: linkerd-{{.Values.Namespace}}-prometheus
subjects:
- kind: ServiceAccount
  name: linkerd-prometheus
  namespace: {{.Values.Namespace}}

### Controller ###
---
kind: Service
apiVersion: v1
metadata:
  name: linkerd-controller-api
  namespace: {{.Values.Namespace}}
  labels:
    {{.Values.ControllerComponentLabel}}: controller
  annotations:
    {{.Values.CreatedByAnnotation}}: {{.Values.CliVersion}}
spec:
  type: ClusterIP
  selector:
    {{.Values.ControllerComponentLabel}}: controller
  ports:
  - name: http
    port: 8085
    targetPort: 8085

---
kind: Service
apiVersion: v1
metadata:
  name: linkerd-proxy-api
  namespace: {{.Values.Namespace}}
  labels:
    {{.Values.ControllerComponentLabel}}: controller
  annotations:
    {{.Values.CreatedByAnnotation}}: {{.Values.CliVersion}}
spec:
  type: ClusterIP
  selector:
    {{.Values.ControllerComponentLabel}}: controller
  ports:
  - name: grpc
    port: {{.Values.ProxyAPIPort}}
    targetPort: {{.Values.ProxyAPIPort}}

---
kind: Deployment
apiVersion: extensions/v1beta1
metadata:
  name: linkerd-controller
  namespace: {{.Values.Namespace}}
  labels:
    {{.Values.ControllerComponentLabel}}: controller
  annotations:
    {{.Values.CreatedByAnnotation}}: {{.Values.CliVersion}}
spec:
  replicas: {{.Values.ControllerReplicas}}
  template:
    metadata:
      labels:
        {{.Values.ControllerComponentLabel}}: controller
      annotations:
        {{.Values.CreatedByAnnotation}}: {{.Values.CliVersion}}
    spec:
      serviceAccountName: linkerd-controller
      containers:
      - name: public-api
        ports:
        - name: http
          containerPort: 8085
        - name: admin-http
          containerPort: 9995
        image: {{.Values.ControllerImage}}
        imagePullPolicy: {{.Values.ImagePullPolicy}}
        args:
        - "public-api"
        - "-prometheus-url=http://linkerd-prometheus.{{.Values.Namespace}}.svc.cluster.local:9090"
        - "-controller-namespace={{.Values.Namespace}}"
        - "-single-namespace={{.Values.SingleNamespace}}"
        - "-log-level={{.Values.ControllerLogLevel}}"
        livenessProbe:
          httpGet:
            path: /ping
            port: 9995
          initialDelaySeconds: 10
        readinessProbe:
          httpGet:
            path: /ready
            port: 9995
          failureThreshold: 7
        {{- if .Values.EnableHA }}
        resources:
          requests:
            cpu: 20m
            memory: 50Mi
        {{- end }}
        securityContext:
          runAsUser: {{.Values.ControllerUID}}
      - name: proxy-api
        ports:
        - name: grpc
          containerPort: {{.Values.ProxyAPIPort}}
        - name: admin-http
          containerPort: 9996
        image: {{.Values.ControllerImage}}
        imagePullPolicy: {{.Values.ImagePullPolicy}}
        args:
        - "proxy-api"
        - "-addr=:{{.Values.ProxyAPIPort}}"
        - "-controller-namespace={{.Values.Namespace}}"
        - "-single-namespace={{.Values.SingleNamespace}}"
        - "-enable-tls={{.Values.EnableTLS}}"
        - "-enable-h2-upgrade={{.Values.EnableH2Upgrade}}"
        - "-log-level={{.Values.ControllerLogLevel}}"
        livenessProbe:
          httpGet:
            path: /ping
            port: 9996
          initialDelaySeconds: 10
        readinessProbe:
          httpGet:
            path: /ready
            port: 9996
          failureThreshold: 7
        {{- if .Values.EnableHA }}
        resources:
          requests:
            cpu: 20m
            memory: 50Mi
        {{- end }}
        securityContext:
          runAsUser: {{.Values.ControllerUID}}
      - name: tap
        ports:
        - name: grpc
          containerPort: 8088
        - name: admin-http
          containerPort: 9998
        image: {{.Values.ControllerImage}}
        imagePullPolicy: {{.Values.ImagePullPolicy}}
        args:
        - "tap"
        - "-controller-namespace={{.Values.Namespace}}"
        - "-single-namespace={{.Values.SingleNamespace}}"
        - "-log-level={{.Values.ControllerLogLevel}}"
        livenessProbe:
          httpGet:
            path: /ping
            port: 9998
          initialDelaySeconds: 10
        readinessProbe:
          httpGet:
            path: /ready
            port: 9998
          failureThreshold: 7
        {{- if .Values.EnableHA }}
        resources:
          requests:
            cpu: 20m
            memory: 50Mi
        {{- end }}
        securityContext:
          runAsUser: {{.Values.ControllerUID}}

{{- if not .Values.SingleNamespace }}
### Service Profile CRD ###
---
apiVersion: apiextensions.k8s.io/v1beta1
kind: CustomResourceDefinition
metadata:
  name: serviceprofiles.linkerd.io
  namespace: {{.Values.Namespace}}
  annotations:
    {{.Values.CreatedByAnnotation}}: {{.Values.CliVersion}}
spec:
  group: linkerd.io
  version: v1alpha1
  scope: Namespaced
  names:
    plural: serviceprofiles
    singular: serviceprofile
    kind: ServiceProfile
    shortNames:
    - sp
  validation:
    openAPIV3Schema:
      properties:
        spec:
          required:
          - routes
          properties:
            routes:
              type: array
              items:
                type: object
                required:
                - name
                - condition
                properties:
                  name:
                    type: string
                  condition:
                    type: object
                    minProperties: 1
                    properties:
                      method:
                        type: string
                      pathRegex:
                        type: string
                      all:
                        type: array
                        items:
                          type: object
                      any:
                        type: array
                        items:
                          type: object
                      not:
                        type: object
                  responseClasses:
                    type: array
                    items:
                      type: object
                      required:
                      - condition
                      properties:
                        isFailure:
                          type: boolean
                        condition:
                          type: object
                          properties:
                            status:
                              type: object
                              minProperties: 1
                              properties:
                                min:
                                  type: integer
                                  minimum: 100
                                  maximum: 599
                                max:
                                  type: integer
                                  minimum: 100
                                  maximum: 599
                            all:
                              type: array
                              items:
                                type: object
                            any:
                              type: array
                              items:
                                type: object
                            not:
                              type: object
{{- end }}

### Service Account Web ###
---
kind: ServiceAccount
apiVersion: v1
metadata:
  name: linkerd-web
  namespace: {{.Values.Namespace}}

### Web ###
---
kind: Service
apiVersion: v1
metadata:
  name: linkerd-web
  namespace: {{.Values.Namespace}}
  labels:
    {{.Values.ControllerComponentLabel}}: web
  annotations:
    {{.Values.CreatedByAnnotation}}: {{.Values.CliVersion}}
spec:
  type: ClusterIP
  selector:
    {{.Values.ControllerComponentLabel}}: web
  ports:
  - name: http
    port: 8084
    targetPort: 8084
  - name: admin-http
    port: 9994
    targetPort: 9994

---
kind: Deployment
apiVersion: extensions/v1beta1
metadata:
  name: linkerd-web
  namespace: {{.Values.Namespace}}
  labels:
    {{.Values.ControllerComponentLabel}}: web
  annotations:
    {{.Values.CreatedByAnnotation}}: {{.Values.CliVersion}}
spec:
  replicas: 1
  template:
    metadata:
      labels:
        {{.Values.ControllerComponentLabel}}: web
      annotations:
        {{.Values.CreatedByAnnotation}}: {{.Values.CliVersion}}
    spec:
      containers:
      - name: web
        ports:
        - name: http
          containerPort: 8084
        - name: admin-http
          containerPort: 9994
        image: {{.Values.WebImage}}
        imagePullPolicy: {{.Values.ImagePullPolicy}}
        args:
        - "-api-addr=linkerd-controller-api.{{.Values.Namespace}}.svc.cluster.local:8085"
        - "-grafana-addr=linkerd-grafana.{{.Values.Namespace}}.svc.cluster.local:3000"
        - "-uuid={{.Values.UUID}}"
        - "-controller-namespace={{.Values.Namespace}}"
        - "-single-namespace={{.Values.SingleNamespace}}"
        - "-log-level={{.Values.ControllerLogLevel}}"
        livenessProbe:
          httpGet:
            path: /ping
            port: 9994
          initialDelaySeconds: 10
        readinessProbe:
          httpGet:
            path: /ready
            port: 9994
          failureThreshold: 7
        {{- if .Values.EnableHA }}
        resources:
          requests:
            cpu: 20m
            memory: 50Mi
        {{- end }}
        securityContext:
          runAsUser: {{.Values.ControllerUID}}
      serviceAccountName: linkerd-web

### Prometheus ###
---
kind: Service
apiVersion: v1
metadata:
  name: linkerd-prometheus
  namespace: {{.Values.Namespace}}
  labels:
    {{.Values.ControllerComponentLabel}}: prometheus
  annotations:
    {{.Values.CreatedByAnnotation}}: {{.Values.CliVersion}}
spec:
  type: ClusterIP
  selector:
    {{.Values.ControllerComponentLabel}}: prometheus
  ports:
  - name: admin-http
    port: 9090
    targetPort: 9090

---
kind: Deployment
apiVersion: extensions/v1beta1
metadata:
  name: linkerd-prometheus
  namespace: {{.Values.Namespace}}
  labels:
    {{.Values.ControllerComponentLabel}}: prometheus
  annotations:
    {{.Values.CreatedByAnnotation}}: {{.Values.CliVersion}}
spec:
  replicas: 1
  template:
    metadata:
      labels:
        {{.Values.ControllerComponentLabel}}: prometheus
      annotations:
        {{.Values.CreatedByAnnotation}}: {{.Values.CliVersion}}
    spec:
      serviceAccountName: linkerd-prometheus
      volumes:
      - name: {{.Values.PrometheusVolumeName}}
        emptyDir: {}
      - name: prometheus-config
        configMap:
          name: linkerd-prometheus-config
      containers:
      - name: prometheus
        ports:
        - name: admin-http
          containerPort: 9090
        volumeMounts:
        - name: {{.Values.PrometheusVolumeName}}
          mountPath: /{{.Values.PrometheusVolumeName}}
        - name: prometheus-config
          mountPath: /etc/prometheus
          readOnly: true
        image: {{.Values.PrometheusImage}}
        imagePullPolicy: {{.Values.ImagePullPolicy}}
        args:
        - "--storage.tsdb.path=/{{.Values.PrometheusVolumeName}}"
        - "--storage.tsdb.retention=6h"
        - "--config.file=/etc/prometheus/prometheus.yml"
        readinessProbe:
          httpGet:
            path: /-/ready
            port: 9090
          initialDelaySeconds: 30
          timeoutSeconds: 30
        livenessProbe:
          httpGet:
            path: /-/healthy
            port: 9090
          initialDelaySeconds: 30
          timeoutSeconds: 30
        {{- if .Values.EnableHA }}
        resources:
          requests:
            cpu: 300m
            memory: 300Mi
        {{- end }}
        securityContext:
          runAsUser: 65534

---
kind: ConfigMap
apiVersion: v1
metadata:
  name: linkerd-prometheus-config
  namespace: {{.Values.Namespace}}
  labels:
    {{.Values.ControllerComponentLabel}}: prometheus
  annotations:
    {{.Values.CreatedByAnnotation}}: {{.Values.CliVersion}}
data:
  prometheus.yml: |-
    global:
      scrape_interval: 10s
      scrape_timeout: 10s
      evaluation_interval: 10s

    rule_files:
    - /etc/prometheus/*_rules.yml

    scrape_configs:
    - job_name: 'prometheus'
      static_configs:
      - targets: ['localhost:9090']

    - job_name: 'grafana'
      kubernetes_sd_configs:
      - role: pod
        namespaces:
          names: ['{{.Values.Namespace}}']
      relabel_configs:
      - source_labels:
        - __meta_kubernetes_pod_container_name
        action: keep
        regex: ^grafana$

    - job_name: 'linkerd-controller'
      kubernetes_sd_configs:
      - role: pod
        namespaces:
          names: ['{{.Values.Namespace}}']
      relabel_configs:
      - source_labels:
        - __meta_kubernetes_pod_label_linkerd_io_control_plane_component
        - __meta_kubernetes_pod_container_port_name
        action: keep
        regex: (.*);admin-http$
      - source_labels: [__meta_kubernetes_pod_container_name]
        action: replace
        target_label: component

    - job_name: 'linkerd-proxy'
      kubernetes_sd_configs:
      - role: pod
        {{- if .Values.SingleNamespace}}
        namespaces:
          names: ['{{.Values.Namespace}}']
        {{- end}}
      relabel_configs:
      - source_labels:
        - __meta_kubernetes_pod_container_name
        - __meta_kubernetes_pod_container_port_name
        - __meta_kubernetes_pod_label_linkerd_io_control_plane_ns
        action: keep
        regex: ^{{.Values.ProxyContainerName}};linkerd-metrics;{{.Values.Namespace}}$
      - source_labels: [__meta_kubernetes_namespace]
        action: replace
        target_label: namespace
      - source_labels: [__meta_kubernetes_pod_name]
        action: replace
        target_label: pod
      # special case k8s' "job" label, to not interfere with prometheus' "job"
      # label
      # __meta_kubernetes_pod_label_linkerd_io_proxy_job=foo =>
      # k8s_job=foo
      - source_labels: [__meta_kubernetes_pod_label_linkerd_io_proxy_job]
        action: replace
        target_label: k8s_job
      # drop __meta_kubernetes_pod_label_linkerd_io_proxy_job
      - action: labeldrop
        regex: __meta_kubernetes_pod_label_linkerd_io_proxy_job
      # __meta_kubernetes_pod_label_linkerd_io_proxy_deployment=foo =>
      # deployment=foo
      - action: labelmap
        regex: __meta_kubernetes_pod_label_linkerd_io_proxy_(.+)
      # drop all labels that we just made copies of in the previous labelmap
      - action: labeldrop
        regex: __meta_kubernetes_pod_label_linkerd_io_proxy_(.+)
      # __meta_kubernetes_pod_label_linkerd_io_foo=bar =>
      # foo=bar
      - action: labelmap
        regex: __meta_kubernetes_pod_label_linkerd_io_(.+)

### Service Account Grafana ###
---
kind: ServiceAccount
apiVersion: v1
metadata:
  name: linkerd-grafana
  namespace: {{.Values.Namespace}}

### Grafana ###
---
kind: Service
apiVersion: v1
metadata:
  name: linkerd-grafana
  namespace: {{.Values.Namespace}}
  labels:
    {{.Values.ControllerComponentLabel}}: grafana
  annotations:
    {{.Values.CreatedByAnnotation}}: {{.Values.CliVersion}}
spec:
  type: ClusterIP
  selector:
    {{.Values.ControllerComponentLabel}}: grafana
  ports:
  - name: http
    port: 3000
    targetPort: 3000

---
kind: Deployment
apiVersion: extensions/v1beta1
metadata:
  name: linkerd-grafana
  namespace: {{.Values.Namespace}}
  labels:
    {{.Values.ControllerComponentLabel}}: grafana
  annotations:
    {{.Values.CreatedByAnnotation}}: {{.Values.CliVersion}}
spec:
  replicas: 1
  template:
    metadata:
      labels:
        {{.Values.ControllerComponentLabel}}: grafana
      annotations:
        {{.Values.CreatedByAnnotation}}: {{.Values.CliVersion}}
    spec:
      volumes:
      - name: {{.Values.GrafanaVolumeName}}
        emptyDir: {}
      - name: grafana-config
        configMap:
          name: linkerd-grafana-config
          items:
          - key: grafana.ini
            path: grafana.ini
          - key: datasources.yaml
            path: provisioning/datasources/datasources.yaml
          - key: dashboards.yaml
            path: provisioning/dashboards/dashboards.yaml
      containers:
      - name: grafana
        ports:
        - name: http
          containerPort: 3000
        env:
        - name: GF_PATHS_DATA
          value: /{{.Values.GrafanaVolumeName}}
        volumeMounts:
        - name: {{.Values.GrafanaVolumeName}}
          mountPath: /{{.Values.GrafanaVolumeName}}
        - name: grafana-config
          mountPath: /etc/grafana
          readOnly: true
        image: {{.Values.GrafanaImage}}
        imagePullPolicy: {{.Values.ImagePullPolicy}}
        livenessProbe:
          httpGet:
            path: /api/health
            port: 3000
          initialDelaySeconds: 30
        readinessProbe:
          httpGet:
            path: /api/health
            port: 3000
        {{- if .Values.EnableHA }}
        resources:
          requests:
            cpu: 20m
            memory: 50Mi
        {{- end }}
        securityContext:
          runAsUser: 472
      serviceAccountName: linkerd-grafana

---
kind: ConfigMap
apiVersion: v1
metadata:
  name: linkerd-grafana-config
  namespace: {{.Values.Namespace}}
  labels:
    {{.Values.ControllerComponentLabel}}: grafana
  annotations:
    {{.Values.CreatedByAnnotation}}: {{.Values.CliVersion}}
data:
  grafana.ini: |-
    instance_name = linkerd-grafana

    [server]
    root_url = %(protocol)s://%(domain)s:/grafana/

    [auth]
    disable_login_form = true

    [auth.anonymous]
    enabled = true
    org_role = Editor

    [auth.basic]
    enabled = false

    [analytics]
    check_for_updates = false

  datasources.yaml: |-
    apiVersion: 1
    datasources:
    - name: prometheus
      type: prometheus
      access: proxy
      orgId: 1
      url: http://linkerd-prometheus.{{.Values.Namespace}}.svc.cluster.local:9090
      isDefault: true
      jsonData:
        timeInterval: "5s"
      version: 1
      editable: true

  dashboards.yaml: |-
    apiVersion: 1
    providers:
    - name: 'default'
      orgId: 1
      folder: ''
      type: file
      disableDeletion: true
      editable: true
      options:
        path: /var/lib/grafana/dashboards
        homeDashboardId: linkerd-top-line`)

// TLSTemplate provides the additional configurations when linkerd is
// installed with `--tls optional`
var TLSTemplate = []byte(`{{ if .Values.EnableTLS }}
### Service Account CA ###
---
kind: ServiceAccount
apiVersion: v1
metadata:
  name: linkerd-ca
  namespace: {{.Values.Namespace}}

### CA RBAC ###
---
kind: {{if not .Values.SingleNamespace}}Cluster{{end}}Role
apiVersion: rbac.authorization.k8s.io/v1beta1
metadata:
  name: linkerd-{{.Values.Namespace}}-ca
  {{- if .Values.SingleNamespace}}
  namespace: {{.Values.Namespace}}
  {{- end}}
rules:
- apiGroups: [""]
  resources: ["configmaps"]
  verbs: ["create"]
- apiGroups: [""]
  resources: ["configmaps"]
  resourceNames: [{{.Values.TLSTrustAnchorConfigMapName}}]
  verbs: ["update"]
- apiGroups: [""]
  resources: ["pods"]
  verbs: ["list", "get", "watch"]
- apiGroups: ["extensions", "apps"]
  resources: ["replicasets"]
  verbs: ["list", "get", "watch"]
- apiGroups: [""]
  resources: ["secrets"]
  verbs: ["create", "update"]
{{- if and .Values.EnableTLS .Values.ProxyAutoInjectEnabled }}
- apiGroups: ["admissionregistration.k8s.io"]
  resources: ["mutatingwebhookconfigurations"]
  verbs: ["list", "get", "watch"]
{{- end }}

---
kind: {{if not .Values.SingleNamespace}}Cluster{{end}}RoleBinding
apiVersion: rbac.authorization.k8s.io/v1beta1
metadata:
  name: linkerd-{{.Values.Namespace}}-ca
  {{- if .Values.SingleNamespace}}
  namespace: {{.Values.Namespace}}
  {{- end}}
roleRef:
  apiGroup: rbac.authorization.k8s.io
  kind: {{if not .Values.SingleNamespace}}Cluster{{end}}Role
  name: linkerd-{{.Values.Namespace}}-ca
subjects:
- kind: ServiceAccount
  name: linkerd-ca
  namespace: {{.Values.Namespace}}

### CA ###
---
kind: Deployment
apiVersion: extensions/v1beta1
metadata:
  name: linkerd-ca
  namespace: {{.Values.Namespace}}
  labels:
    {{.Values.ControllerComponentLabel}}: ca
  annotations:
    {{.Values.CreatedByAnnotation}}: {{.Values.CliVersion}}
spec:
  replicas: 1
  template:
    metadata:
      labels:
        {{.Values.ControllerComponentLabel}}: ca
      annotations:
        {{.Values.CreatedByAnnotation}}: {{.Values.CliVersion}}
    spec:
      serviceAccountName: linkerd-ca
      containers:
      - name: ca
        ports:
        - name: admin-http
          containerPort: 9997
        image: {{.Values.ControllerImage}}
        imagePullPolicy: {{.Values.ImagePullPolicy}}
        args:
        - "ca"
        - "-controller-namespace={{.Values.Namespace}}"
        - "-single-namespace={{.Values.SingleNamespace}}"
        {{- if and .Values.EnableTLS .Values.ProxyAutoInjectEnabled }}
        - "-proxy-auto-inject={{ .Values.ProxyAutoInjectEnabled }}"
        {{- end }}
        - "-log-level={{.Values.ControllerLogLevel}}"
        livenessProbe:
          httpGet:
            path: /ping
            port: 9997
          initialDelaySeconds: 10
        readinessProbe:
          httpGet:
            path: /ready
            port: 9997
          failureThreshold: 7
        {{- if .Values.EnableHA }}
        resources:
          requests:
            cpu: 20m
            memory: 50Mi
        {{- end }}
        securityContext:
          runAsUser: {{.Values.ControllerUID}}
{{ end }}`)

// ProxyInjectorTemplate provides the additional configurations when linkerd
// is installed with `--proxy-auto-inject`
var ProxyInjectorTemplate = []byte(`{{ if .Values.ProxyAutoInjectEnabled }}
### Proxy Injector Deployment ###
---
kind: Deployment
apiVersion: apps/v1
metadata:
  name: linkerd-proxy-injector
  namespace: {{.Values.Namespace}}
  labels:
    {{.Values.ControllerComponentLabel}}: proxy-injector
  annotations:
    {{.Values.CreatedByAnnotation}}: {{.Values.CliVersion}}
spec:
  replicas: 1
  selector:
    matchLabels:
      {{.Values.ControllerComponentLabel}}: proxy-injector
  template:
    metadata:
      labels:
        {{.Values.ControllerComponentLabel}}: proxy-injector
      annotations:
        {{.Values.CreatedByAnnotation}}: {{.Values.CliVersion}}
    spec:
      serviceAccountName: linkerd-proxy-injector
      containers:
      - name: proxy-injector
        image: {{.Values.ControllerImage}}
        imagePullPolicy: {{.Values.ImagePullPolicy}}
        args:
        - "proxy-injector"
<<<<<<< HEAD
        - "-controller-namespace={{.Namespace}}"
        - "-log-level={{.ControllerLogLevel}}"
        - "-no-init-container={{.NoInitContainer }}"
=======
        - "-controller-namespace={{.Values.Namespace}}"
        - "-log-level={{.Values.ControllerLogLevel}}"
>>>>>>> 2691dda5
        ports:
        - name: proxy-injector
          containerPort: 8443
        volumeMounts:
        - name: {{.Values.TLSTrustAnchorVolumeName}}
          mountPath: /var/linkerd-io/trust-anchors
          readOnly: true
        - name: webhook-secrets
          mountPath: /var/linkerd-io/identity
          readOnly: true
        - name: proxy-spec
          mountPath: /var/linkerd-io/config
        livenessProbe:
          httpGet:
            path: /ping
            port: 9995
          initialDelaySeconds: 10
        readinessProbe:
          httpGet:
            path: /ready
            port: 9995
          failureThreshold: 7
        {{- if .Values.EnableHA }}
        resources:
          requests:
            cpu: 20m
            memory: 50Mi
        {{- end }}
        securityContext:
          runAsUser: {{.Values.ControllerUID}}
      volumes:
      - name: webhook-secrets
        secret:
          secretName: {{.Values.ProxyInjectorTLSSecret}}
          optional: true
      - name: proxy-spec
        configMap:
          name: linkerd-proxy-injector-sidecar-config

---
### Proxy Injector Service Account ###
kind: ServiceAccount
apiVersion: v1
metadata:
  name: linkerd-proxy-injector
  namespace: {{.Values.Namespace}}

### Proxy Injector RBAC ###
---
kind: ClusterRole
apiVersion: rbac.authorization.k8s.io/v1
metadata:
  name: linkerd-{{.Values.Namespace}}-proxy-injector
rules:
- apiGroups: ["admissionregistration.k8s.io"]
  resources: ["mutatingwebhookconfigurations"]
  verbs: ["create", "update", "get", "watch"]

---
kind: ClusterRoleBinding
apiVersion: rbac.authorization.k8s.io/v1
metadata:
  name: linkerd-{{.Values.Namespace}}-proxy-injector
subjects:
- kind: ServiceAccount
  name: linkerd-proxy-injector
  namespace: {{.Values.Namespace}}
  apiGroup: ""
roleRef:
  kind: ClusterRole
  name: linkerd-{{.Values.Namespace}}-proxy-injector
  apiGroup: rbac.authorization.k8s.io

### Proxy Injector Service ###
---
kind: Service
apiVersion: v1
metadata:
  name: linkerd-proxy-injector
  namespace: {{.Values.Namespace}}
  labels:
    {{.Values.ControllerComponentLabel}}: proxy-injector
  annotations:
    {{.Values.CreatedByAnnotation}}: {{.Values.CliVersion}}
spec:
  type: ClusterIP
  selector:
    {{.Values.ControllerComponentLabel}}: proxy-injector
  ports:
  - name: proxy-injector
    port: 443
    targetPort: proxy-injector

### Proxy Sidecar Container Spec ###
---
kind: ConfigMap
apiVersion: v1
metadata:
  name: linkerd-proxy-injector-sidecar-config
  namespace: {{.Values.Namespace}}
  labels:
    {{.Values.ControllerComponentLabel}}: proxy-injector
  annotations:
    {{.Values.CreatedByAnnotation}}: {{.Values.CliVersion}}
data:
  {{.Values.ProxyInitSpecFileName}}: |
    args:
    - --incoming-proxy-port
    - {{.Values.InboundPort}}
    - --outgoing-proxy-port
    - {{.Values.OutboundPort}}
    - --proxy-uid
    - {{.Values.ProxyUID}}
    {{- if ne (len .Values.IgnoreInboundPorts) 0}}
    - --inbound-ports-to-ignore
    - {{.Values.IgnoreInboundPorts}}
    {{- end }}
    {{- if ne (len .Values.IgnoreOutboundPorts) 0}}
    - --outbound-ports-to-ignore
    - {{.Values.IgnoreOutboundPorts}}
    {{- end}}
    image: {{.Values.ProxyInitImage}}
    imagePullPolicy: IfNotPresent
    name: linkerd-init
    securityContext:
      capabilities:
        add:
        - NET_ADMIN
      privileged: false
      runAsNonRoot: false
      runAsUser: 0
    terminationMessagePolicy: FallbackToLogsOnError
  {{.Values.ProxySpecFileName}}: |
    env:
    - name: LINKERD2_PROXY_LOG
      value: warn,linkerd2_proxy=info
    - name: LINKERD2_PROXY_CONTROL_URL
      value: tcp://linkerd-proxy-api.{{.Values.Namespace}}.svc.cluster.local:{{.Values.ProxyAPIPort}}
    - name: LINKERD2_PROXY_CONTROL_LISTENER
      value: tcp://0.0.0.0:{{.Values.ProxyControlPort}}
    - name: LINKERD2_PROXY_METRICS_LISTENER
      value: tcp://0.0.0.0:{{.Values.ProxyMetricsPort}}
    - name: LINKERD2_PROXY_OUTBOUND_LISTENER
      value: tcp://127.0.0.1:{{.Values.OutboundPort}}
    - name: LINKERD2_PROXY_INBOUND_LISTENER
      value: tcp://0.0.0.0:{{.Values.InboundPort}}
    - name: LINKERD2_PROXY_DESTINATION_PROFILE_SUFFIXES
      value: {{.Values.ProfileSuffixes}}
    - name: LINKERD2_PROXY_POD_NAMESPACE
      valueFrom:
        fieldRef:
          fieldPath: metadata.namespace
    - name: LINKERD2_PROXY_TLS_TRUST_ANCHORS
      value: /var/linkerd-io/trust-anchors/{{.Values.TLSTrustAnchorFileName}}
    - name: LINKERD2_PROXY_TLS_CERT
      value: /var/linkerd-io/identity/{{.Values.TLSCertFileName}}
    - name: LINKERD2_PROXY_TLS_PRIVATE_KEY
      value: /var/linkerd-io/identity/{{.Values.TLSPrivateKeyFileName}}
    - name: LINKERD2_PROXY_TLS_POD_IDENTITY
      value: "" # this value will be computed by the webhook
    - name: LINKERD2_PROXY_CONTROLLER_NAMESPACE
      value: {{.Values.Namespace}}
    - name: LINKERD2_PROXY_TLS_CONTROLLER_IDENTITY
      value: "" # this value will be computed by the webhook
    image: {{.Values.ProxyImage}}
    imagePullPolicy: IfNotPresent
    livenessProbe:
      httpGet:
        path: /metrics
        port: {{.Values.ProxyMetricsPort}}
      initialDelaySeconds: 10
    name: linkerd-proxy
    ports:
    - containerPort: {{.Values.InboundPort}}
      name: linkerd-proxy
    - containerPort: {{.Values.ProxyMetricsPort}}
      name: linkerd-metrics
    readinessProbe:
      httpGet:
        path: /metrics
        port: {{.Values.ProxyMetricsPort}}
      initialDelaySeconds: 10
    {{- if or .Values.ProxyResourceRequestCPU .Values.ProxyResourceRequestMemory }}
    resources:
      requests:
        {{- if .Values.ProxyResourceRequestCPU }}
        cpu: {{.Values.ProxyResourceRequestCPU}}
        {{- end }}
        {{- if .Values.ProxyResourceRequestMemory}}
        memory: {{.Values.ProxyResourceRequestMemory}}
        {{- end }}
    {{- end }}
    securityContext:
      runAsUser: {{.Values.ProxyUID}}
    terminationMessagePolicy: FallbackToLogsOnError
    volumeMounts:
    - mountPath: /var/linkerd-io/trust-anchors
      name: {{.Values.TLSTrustAnchorVolumeName}}
      readOnly: true
    - mountPath: /var/linkerd-io/identity
      name: {{.Values.TLSSecretsVolumeName}}
      readOnly: true
  {{.Values.TLSTrustAnchorVolumeSpecFileName}}: |
    name: {{.Values.TLSTrustAnchorVolumeName}}
    configMap:
      name: {{.Values.TLSTrustAnchorConfigMapName}}
      optional: true
  {{.Values.TLSIdentityVolumeSpecFileName}}: |
    name: {{.Values.TLSSecretsVolumeName}}
    secret:
      secretName: "" # this value will be computed by the webhook
      optional: true
{{ end }}`)<|MERGE_RESOLUTION|>--- conflicted
+++ resolved
@@ -936,14 +936,9 @@
         imagePullPolicy: {{.Values.ImagePullPolicy}}
         args:
         - "proxy-injector"
-<<<<<<< HEAD
-        - "-controller-namespace={{.Namespace}}"
-        - "-log-level={{.ControllerLogLevel}}"
-        - "-no-init-container={{.NoInitContainer }}"
-=======
         - "-controller-namespace={{.Values.Namespace}}"
         - "-log-level={{.Values.ControllerLogLevel}}"
->>>>>>> 2691dda5
+        - "-no-init-container={{.Values.NoInitContainer }}"
         ports:
         - name: proxy-injector
           containerPort: 8443
