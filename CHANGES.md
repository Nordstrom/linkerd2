<<<<<<< HEAD
## stable-2.3.2

This stable release fixes a memory leak in the proxy.

To install this release, run: `curl https://run.linkerd.io/install | sh`

**Full release notes**:

* Proxy
  * Fixed a memory leak that can occur if an HTTP/2 request with a payload
    ends before the entire payload is sent to the destination

## edge-19.5.4

* CLI
  * Added a JSON option to the `linkerd edges` command so that output is
    scripting friendly and can be parsed easily (thanks @alenkacz!)
* Controller
  * **New** Control plane installations now generate a self-signed certificate
    and private key pair for each webhook, to prepare for future work to make
    the proxy injector and service profile validator HA
  * Added a debug container annotation, allowing the `--enable-debug-sidecar`
    flag to work when auto-injecting Linkerd proxies
* Proxy
  * Changed the proxy's routing behavior so that, when the control plane does
    not resolve a destination, the proxy forwards the request with minimal
    additional routing logic
  * Fixed a bug in the proxy's HPACK codec that could cause requests with very
    large header values to hang indefinitely
* Web UI
  * Removed the Authorities table and sidebar link from the dashboard to prepare
    for a new, improved dashboard view communicating authority data
* Internal
  * Modified the integration test for `linkerd upgrade` to test upgrading from
    the latest stable release instead of the latest edge, to reflect the typical
    use case

## stable-2.3.1

This stable release adds a number of proxy stability improvements.

To install this release, run: `curl https://run.linkerd.io/install | sh`

**Special thanks to**: @zaharidichev and @11Takanori!

**Full release notes**:

* Proxy
  * Changed the proxy's routing behavior so that, when the control plane
    does not resolve a destination, the proxy forwards the request with minimal
    additional routing logic
  * Fixed a bug in the proxy's HPACK codec that could cause requests with
    very large header values to hang indefinitely
  * Replaced the fixed reconnect backoff with an exponential one (thanks,
    @zaharidichev!)
  * Fixed an issue where requests could be held indefinitely by the load balancer
  * Added a dispatch timeout that limits the amount of time a request can be
    buffered in the proxy
  * Removed the limit on the number of concurrently active service discovery
    queries to the destination service
  * Fixed an epoll notification issue that could cause excessive CPU usage
  * Added the ability to disable tap by setting an env var (thanks,
    @zaharidichev!)

## edge-19.5.3

* CLI
  * **New** Added a `linkerd edges` command that shows the source and
    destination name and identity for proxied connections, to assist in
    debugging
  * Tap can now be disabled for specific pods during injection by using the
    `--disable-tap` flag, or by using the `config.linkerd.io/disable-tap`
    annotation
  * Introduced pre-install healthcheck for clock skew (thanks, @matej-g!)
* Controller
  * Added Controller Component Labels to the webhook config resources (thanks,
    @Pothulapati!)
  * Moved the tap service into its own pod
* Proxy
  * Fix an epoll notification issue that could cause excessive CPU usage
  * Added the ability to disable tap by setting an env var (thanks,
    @zaharidichev!)

## edge-19.5.2

* CLI
  * Fixed `linkerd check` and `linkerd dashboard` failing when any control plane
    pod is not ready, even when multiple replicas exist (as in HA mode)
* Controller
  * Fixed control plane components failing on startup when the Kubernetes API
    returns an `ErrGroupDiscoveryFailed`
* Proxy
  * Added a dispatch timeout that limits the amount of time a request can be
    buffered in the proxy
  * Removed the limit on the number of concurrently active service discovery
    queries to the destination service

Special thanks to @zaharidichev for adding end to end tests for proxies with
TLS!

=======
>>>>>>> 00bd5602
## edge-19.5.1

* CLI
  * Added a `linkerd check config` command for verifying that
    `linkerd install config` was successful
  * Improved the help documentation of `linkerd install` to clarify flag usage
  * Added support for private Kubernetes clusters by changing the CLI to connect
    to the control plane using a port-forward (thanks, @jackprice!)
* Controller
  * Fixed pod creation failure when a `ResourceQuota` exists by adding a default
    resource spec for the proxy-init init container
* Proxy
  * Replaced the fixed reconnect backoff with an exponential one (thanks,
    @zaharidichev!)
  * Fixed an issue where load balancers can become stuck
* Internal
  * Fixed integration tests by adding known proxy-injector log warning to tests

## edge-19.4.5

**Significant Update**

As of this edge release the proxy injector component is always installed.
To have the proxy injector inject a pod you still can manually add the
`linkerd.io/inject: enable` annotation into the pod spec, or at the namespace
level to have all your pods be injected by default.
With this release the behaviour of the `linkerd inject` command changes, where
the proxy sidecar container YAML is no longer included in its output by
default, but instead it will just add the annotations to defer the injection to
the proxy injector.
For use cases that require the full injected YAML to be output, a new
`--manual` flag has been added.

Another important update is the introduction of install stages. You still have
the old `linkerd install` command, but now it can be broken into
`linkerd install config` which installs the resources that require
cluster-level privileges, and `linkerd install control-plane` that continues
with the resources that only require namespace-level privileges.
This also applies to the `linkerd upgrade` command.

* CLI
  * **Breaking Change** Removed the `--proxy-auto-inject` flag, as the
    proxy injector is now always installed
  * **Breaking Change** Replaced the `--linkerd-version` flag with the
    `--proxy-version` flag in the `linkerd install` and `linkerd upgrade`
    commands, which allows setting the version for the injected proxy sidecar
    image, without changing the image versions for the control plane
  * Introduced install stages: `linkerd install config` and
    `linkerd install control-plane`
  * Introduced upgrade stages: `linkerd upgrade config` and
    `linkerd upgrade control-plane`
  * Introduced a new `--from-manifests` flag to `linkerd upgrade` allowing
    manually feeding a previously saved output of `linkerd install` into the
    command, instead of requiring a connection to the cluster to fetch the
    config
  * Introduced a new `--manual` flag to `linkerd inject` to output the proxy
    sidecar container spec
  * Introduced a new `--enable-debug-sidecar` option to `linkerd inject`, that
    injects a debug sidecar to inspect traffic to and from the meshed pod
  * Added a new check for unschedulable pods and PSP issues (thanks, @liquidslr!)
  * Disabled the spinner in `linkerd check` when running without a TTY
  * Ensured the ServiceAccount for the proxy injector is created before its
    Deployment to avoid warnings when installing the proxy injector
    (thanks, @dwj300!)

* Controller
  * Added Go pprof HTTP endpoints to all control plane components' admin
    servers to better assist debugging efforts
  * Fixed bug in the proxy injector, where sporadically the pod workload owner
    wasn't properly determined, which would result in erroneous stats
  * Added support for a new `config.linkerd.io/disable-identity` annotation to
    opt out of identity for a specific pod

* Web UI
  * Added the Font Awesome stylesheet locally; this allows both Font Awesome
    and Material-UI sidebar icons to display consistently with no/limited
    internet access (thanks again, @liquidslr!)

* Internal
  * Known container errors were hidden in the integration tests; now they are
    reported in the output, still without having the tests fail

## stable-2.3.0

This stable release introduces a new TLS-based service identity system into the
default Linkerd installation, replacing `--tls=optional` and the `linkerd-ca`
controller. Now, proxies generate ephemeral private keys into a tmpfs directory
and dynamically refresh certificates, authenticated by Kubernetes ServiceAccount
tokens, and tied to ServiceAccounts as the identity primitive

In this release, all meshed HTTP communication is private and authenticated by
default.

Among the many improvements to the web dashboard, we've added a Community page
to surface news and updates from linkerd.io.

For more details, see the announcement blog post:
https://linkerd.io/2019/04/16/announcing-linkerd-2.3/

To install this release, run: `curl https://run.linkerd.io/install | sh`

**Upgrade notes**: The `linkerd-ca` controller has been removed in favor of the
`linkerd-identity` controller. If you had previously installed Linkerd with
`--tls=optional`, manually delete the `linkerd-ca` deployment after upgrading.
Also, `--single-namespace` mode is no longer supported. For full details on
upgrading to this release, please see the
[upgrade instructions](https://linkerd.io/2/tasks/upgrade/#upgrade-notice-stable-2-3-0).

**Special thanks to**: @codeman9, @harsh-98, @huynq0911, @KatherineMelnyk,
@liquidslr, @paranoidaditya, @Pothulapati, @TwinProduction, and @yb172!

**Full release notes**:

* CLI
  * Introduced an `upgrade` command! This allows an existing Linkerd control
    plane to be reinstalled or reconfigured; it is particularly useful for
    automatically reusing flags set in the previous `install` or `upgrade`
  * Introduced the `linkerd metrics` command for fetching proxy metrics
  * **Breaking Change:** The `--linkerd-cni-enabled` flag has been removed from
    the `inject` command; CNI is configured at the cluster level with the
    `install` command and no longer applies to the `inject` command
  * **Breaking Change** Removed the `--disable-external-profiles` flag from the
    `install` command; external profiles are now disabled by default and can be
    enabled with the new `--enable-external-profiles` flag
  * **Breaking change** Removed the `--api-port` flag from the `inject` and
    `install` commands, since there's no benefit to running the control plane's
    destination API on a non-default port (thanks, @paranoidaditya)
  * **Breaking change** Removed the `--tls=optional` flag from the
    `linkerd install` command, since TLS is now enabled by default
  * Changed `install` to accept or generate an issuer Secret for the Identity
    controller
  * Changed `install` to fail in the case of a conflict with an existing
    installation; this can be disabled with the `--ignore-cluster` flag
  * Added the ability to adjust the Prometheus log level via
    `--controller-log-level`
  * Implemented `--proxy-cpu-limit` and `--proxy-memory-limit` for setting the
    proxy resources limits (`--proxy-cpu` and `--proxy-memory` were deprecated in
    favor of `proxy-cpu-request` and `proxy-memory-request`) (thanks @TwinProduction!)
  * Added a validator for the `--proxy-log-level` flag
  * Updated the `inject` and `uninject` subcommands to issue warnings when
    resources lack a `Kind` property (thanks @Pothulapati!)
  * The `inject` command proxy options are now converted into config
    annotations; the annotations ensure that these configs are persisted in
    subsequent resource updates
  * Changed `inject` to require fetching a configuration from the control plane;
    this can be disabled with the `--ignore-cluster` and `--disable-identity`
    flags, though this will prevent the injected pods from participating in mesh
    identity
  * Included kubectl version check as part of `linkerd check` (thanks @yb172!)
  * Updated `linkerd check` to ensure hint URLs are displayed for RPC checks
  * Fixed sporadic (and harmless) race condition error in `linkerd check`
  * Introduced a check for NET_ADMIN in `linkerd check`
  * Fixed permissions check for CRDs
  * Updated the `linkerd dashboard` command to serve the dashboard on a fixed
    port, allowing it to leverage browser local storage for user settings
  * Updated the `linkerd routes` command to display rows for routes that are not
    receiving any traffic
  * Added TCP stats to the stat command, under the `-o wide` and `-o json` flags
  * The `stat` command now always shows the number of open TCP connections
  * Removed TLS metrics from the `stat` command; this is in preparation for
    surfacing identity metrics in a clearer way
  * Exposed the `install-cni` command and its flags, and tweaked their descriptions
  * Eliminated false-positive vulnerability warnings related to go.uuid
* Controller
  * Added a new public API endpoint for fetching control plane configuration
  * **Breaking change** Removed support for running the control plane in
    single-namespace mode, which was severely limited in the number of features
    it supported due to not having access to cluster-wide resources; the end
    goal being Linkerd degrading gracefully depending on its privileges
  * Updated automatic proxy injection and CLI injection to support overriding
    inject defaults via pod spec annotations
  * Added support for the `config.linkerd.io/proxy-version` annotation on pod
    specs; this will override the injected proxy version
  * The auto-inject admission controller webhook is updated to watch pods
    creation and update events; with this change, proxy auto-injection now works
    for all kinds of workloads, including StatefulSets, DaemonSets, Jobs, etc
  * Service profile validation is now performed via a webhook endpoint; this
    prevents Kubernetes from accepting invalid service profiles
  * Changed the default CPU request from `10m` to `100m` for HA deployments;
    this will help some intermittent liveness/readiness probes from failing due
    to tight resource constraints
  * Updated destination service to return TLS identities only when the
    destination pod is TLS-aware and is in the same controller namespace
  * Lessen klog level to improve security
  * Updated control plane components to query Kubernetes at startup to determine
    authorized namespaces and if ServiceProfile support is available
  * Modified the stats payload to include the following TCP stats:
    `tcp_open_connections`, `tcp_read_bytes_total`, `tcp_write_bytes_total`
  * Instrumented clients in the control plane connecting to Kubernetes, thus
    providing better visibility for diagnosing potential problems with those
    connections
  * Renamed the "linkerd-proxy-api" service to "linkerd-destination"
  * Bumped Prometheus to version 2.7.1 and Grafana to version 5.4.3
* Proxy
  * Introduced per-proxy private key generation and dynamic certificate renewal
  * **Fixed** a connection starvation issue where TLS discovery detection on
    slow or idle connections could block all other connections from being
    accepted on the inbound listener of the proxy
  * **Fixed** a stream leak between the proxy and the control plane that could
    cause the `linkerd-controller` pod to use an excessive amount of memory
  * Added a readiness check endpoint on `:4191/ready` so that Kubernetes doesn't
    consider pods ready until they have acquired a certificate from the Identity
    controller
  * Some `l5d-*` informational headers have been temporarily removed from
    requests and responses because they could leak information to external
    clients
  * The proxy's connect timeouts have been updated, especially to improve
    reconnect behavior between the proxy and the control plane
  * Increased the inbound/router cap on MAX_CONCURRENT_STREAMS
  * The `l5d-remote-ip` header is now set on inbound requests and outbound
    responses
  * Fixed issue with proxy falling back to filesystem polling due to improperly
    sized inotify buffer
* Web UI
  * **New** Added a Community page to surface news and updates from linkerd.io
  * Added a Debug page to the web dashboard, allowing you to introspect service
    discovery state
  * The Overview page in the Linkerd dashboard now renders appropriately when
    viewed on mobile devices
  * Added filter functionality to the metrics tables
  * Added stable sorting for table rows
  * Added TCP stats to the Linkerd Pod Grafana dashboard
  * Added TCP stat tables on the namespace landing page and resource detail page
  * The topology graph now shows TCP stats if no HTTP stats are available
  * Improved table display on the resource detail page for resources with
    TCP-only traffic
  * Updated the resource detail page to start displaying a table with TCP stats
  * Modified the Grafana variable queries to use a TCP-based metric, so that
    if there is only TCP traffic then the dropdowns don't end up empty
  * Fixed sidebar not updating when resources were added/deleted (thanks
    @liquidslr!)
  * Added validation to the "new service profile" form (thanks @liquidslr!)
  * Added a Grafana dashboard and web tables for displaying Job stats
    (thanks, @Pothulapati!)
  * Removed TLS columns from the dashboard tables; this is in preparation for
    surfacing identity metrics in a clearer way
  * Fixed the behavior of the Top query 'Start' button if a user's query returns
    no data
  * Fixed an issue with the order of tables returned from a Top Routes query
  * Added text wrap for paths in the modal for expanded Tap query data
  * Fixed a quoting issue with service profile downloads (thanks, @liquidslr!)
  * Updated sorting of route table to move default routes to the bottom
  * Removed 'Help' hierarchy and surfaced links on navigation sidebar
  * Ensured that all the tooltips in Grafana displaying the series are shared
    across all the graphs
* Internals
  * Improved the `bin/go-run` script for the build process so that on failure,
    all associated background processes are terminated
  * Added more log errors to the integration tests
  * Removed the GOPATH dependence from the CLI dev environment
  * Consolidated injection code from CLI and admission controller code paths
  * Enabled the following linters: `unparam`, `unconvert`, `goimports`,
    `goconst`, `scopelint`, `unused`, `gosimple`
  * Bumped base Docker images
  * Added the flags `-update` and `-pretty-diff` to tests to allow overwriting
    fixtures and to print the full text of the fixtures upon mismatches
  * Introduced golangci-lint tooling, using `.golangci.yml` to centralize
    the config
  * Added a `-cover` parameter to track code coverage in go tests
    (more info in TEST.md)
  * Renamed a function in a test that was shadowing a go built-in function
    (thanks @huynq0911!)

## edge-19.4.4

* Proxy
  * **Fixed** a connection starvation issue where TLS discovery detection on
    slow or idle connections could block all other connections from being
    accepted on the inbound listener of the proxy
* CLI
  * **Fixed** `inject` to allow the `--disable-identity` flag to be used
    without having to specify the `--ignore-cluster` flag
* Web UI
  * The Overview page in the Linkerd dashboard now renders appropriately when
    viewed on mobile devices

## edge-19.4.3

* CLI
  * **Fixed** `linkerd upgrade` command not upgrading proxy containers (thanks
    @jon-walton for the issue report!)
  * **Fixed** `linkerd upgrade` command not installing the identity service when
    it was not already installed
  * Eliminate false-positive vulnerability warnings related to go.uuid

Special thanks to @KatherineMelnyk for updating the web component to read the
UUID from the `linkerd-config` ConfigMap!

## edge-19.4.2

* CLI
  * Removed TLS metrics from the `stat` command; this is in preparation for
    surfacing identity metrics in a clearer way
  * The `upgrade` command now outputs a URL that explains next steps for
    upgrading
  * **Breaking Change:** The `--linkerd-cni-enabled` flag has been removed from
    the `inject` command; CNI is configured at the cluster level with the
    `install` command and no longer applies to the `inject` command
* Controller
  * Service profile validation is now performed via a webhook endpoint; this
    prevents Kubernetes from accepting invalid service profiles
  * Added support for the `config.linkerd.io/proxy-version` annotation on pod
    specs; this will override the injected proxy version
  * Changed the default CPU request from `10m` to `100m` for HA deployments;
    this will help some intermittent liveness/readiness probes from failing due
    to tight resource constraints
* Proxy
  * The `CommonName` field on CSRs is now set to the proxy's identity name
* Web UI
  * Removed TLS columns from the dashboard tables; this is in preparation for
    surfacing identity metrics in a clearer way

## edge-19.4.1

* CLI
  * Introduced an `upgrade` command! This allows an existing Linkerd control
    plane to be reinstalled or reconfigured; it is particularly useful for
    automatically reusing flags set in the previous `install` or `upgrade`
  * The `inject` command proxy options are now converted into config
    annotations; the annotations ensure that these configs are persisted in
    subsequent resource updates
  * The `stat` command now always shows the number of open TCP connections
  * **Breaking Change** Removed the `--disable-external-profiles` flag from the
    `install` command; external profiles are now disabled by default and can be
    enabled with the new `--enable-external-profiles` flag
* Controller
  * The auto-inject admission controller webhook is updated to watch pods
    creation and update events; with this change, proxy auto-injection now works
    for all kinds of workloads, including StatefulSets, DaemonSets, Jobs, etc
* Proxy
  * Some `l5d-*` informational headers have been temporarily removed from
    requests and responses because they could leak information to external
    clients
* Web UI
  * The topology graph now shows TCP stats if no HTTP stats are available
  * Improved table display on the resource detail page for resources with
    TCP-only traffic
  * Added validation to the "new service profile" form (thanks @liquidslr!)

## edge-19.3.3

**Significant Update**

This edge release introduces a new TLS Identity system into the default Linkerd
installation, replacing `--tls=optional` and the `linkerd-ca` controller. Now,
proxies generate ephemeral private keys into a tmpfs directory and dynamically
refresh certificates, authenticated by Kubernetes ServiceAccount tokens, via the
newly-introduced Identity controller.

Now, all meshed HTTP communication is private and authenticated by default.

* CLI
  * Changed `install` to accept or generate an issuer Secret for the Identity
    controller
  * Changed `install` to fail in the case of a conflict with an existing
    installation; this can be disabled with the `--ignore-cluster` flag
  * Changed `inject` to require fetching a configuration from the control plane;
    this can be disabled with the `--ignore-cluster` and `--disable-identity`
    flags, though this will prevent the injected pods from participating in mesh
    identity
  * **Breaking change** Removed the `--tls=optional` flag from the
    `linkerd install` command, since TLS is now enabled by default
  * Added the ability to adjust the Prometheus log level
* Proxy
  * **Fixed** a stream leak between the proxy and the control plane that could
    cause the `linkerd-controller` pod to use an excessive amount of memory
  * Introduced per-proxy private key generation and dynamic certificate renewal
  * Added a readiness check endpoint on `:4191/ready` so that Kubernetes doesn't
    consider pods ready until they have acquired a certificate from the Identity
    controller
  * The proxy's connect timeouts have been updated, especially to improve
    reconnect behavior between the proxy and the control plane
* Web UI
  * Added TCP stats to the Linkerd Pod Grafana dashboard
  * Fixed the behavior of the Top query 'Start' button if a user's query returns
    no data
  * Added stable sorting for table rows
  * Fixed an issue with the order of tables returned from a Top Routes query
  * Added text wrap for paths in the modal for expanded Tap query data
* Internal
  * Improved the `bin/go-run` script for the build process so that on failure,
    all associated background processes are terminated

Special thanks to @liquidslr for many useful UI and log changes, and to @mmalone
and @sourishkrout at @smallstep for collaboration and advice on the Identity
system!

## edge-19.3.2

* Controller
  * **Breaking change** Removed support for running the control plane in
    single-namespace mode, which was severely limited in the number of features
    it supported due to not having access to cluster-wide resources
  * Updated automatic proxy injection and CLI injection to support overriding
    inject defaults via pod spec annotations
  * Added a new public API endpoint for fetching control plane configuration
* CLI
  * **Breaking change** Removed the `--api-port` flag from the `inject` and
    `install` commands, since there's no benefit to running the control plane's
    destination API on a non-default port (thanks, @paranoidaditya)
  * Introduced the `linkerd metrics` command for fetching proxy metrics
  * Updated the `linkerd routes` command to display rows for routes that are not
    receiving any traffic
  * Updated the `linkerd dashboard` command to serve the dashboard on a fixed
    port, allowing it to leverage browser local storage for user settings
* Web UI
  * **New** Added a Community page to surface news and updates from linkerd.io
  * Fixed a quoting issue with service profile downloads (thanks, @liquidslr!)
  * Added a Grafana dashboard and web tables for displaying Job stats
    (thanks, @Pothulapati!)
  * Updated sorting of route table to move default routes to the bottom
  * Added TCP stat tables on the namespace landing page and resource detail page

## edge-19.3.1

* CLI
  * Introduced a check for NET_ADMIN in `linkerd check`
  * Fixed permissions check for CRDs
  * Included kubectl version check as part of `linkerd check` (thanks @yb172!)
  * Added TCP stats to the stat command, under the `-o wide` and `-o json` flags
* Controller
  * Updated the `mutatingwebhookconfiguration` so that it is recreated when the
    proxy injector is restarted, so that the MWC always picks up the latest
    config template during version upgrade
* Proxy
  * Increased the inbound/router cap on MAX_CONCURRENT_STREAMS
  * The `l5d-remote-ip` header is now set on inbound requests and outbound
    responses
* Web UI
  * Fixed sidebar not updating when resources were added/deleted (thanks
    @liquidslr!)
  * Added filter functionality to the metrics tables
* Internal
  * Added more log errors to the integration tests
  * Removed the GOPATH dependence from the CLI dev environment
  * Consolidated injection code from CLI and admission controller code paths

## edge-19.2.5

* CLI
  * Updated `linkerd check` to ensure hint URLs are displayed for RPC checks
* Controller
  * Updated the auto-inject admission controller webhook to respond to UPDATE
    events for deployment workloads
  * Updated destination service to return TLS identities only when the
    destination pod is TLS-aware and is in the same controller namespace
  * Lessen klog level to improve security
  * Updated control plane components to query Kubernetes at startup to determine
    authorized namespaces and if ServiceProfile support is available
  * Modified the stats payload to include the following TCP stats:
    `tcp_open_connections`, `tcp_read_bytes_total`, `tcp_write_bytes_total`
* Proxy
  * Fixed issue with proxy falling back to filesystem polling due to improperly
    sized inotify buffer
* Web UI
  * Removed 'Help' hierarchy and surfaced links on navigation sidebar
  * Added a Debug page to the web dashboard, allowing you to introspect service
    discovery state
  * Updated the resource detail page to start displaying a table with TCP stats
* Internal
  * Enabled the following linters: `unparam`, `unconvert`, `goimports`,
    `goconst`, `scopelint`, `unused`, `gosimple`
  * Bumped base Docker images

## stable-2.2.1

This stable release polishes some of the CLI help text and fixes two issues that
came up since the stable-2.2.0 release.

To install this release, run: `curl https://run.linkerd.io/install | sh`

**Full release notes**:

* CLI
  * Fixed handling of kubeconfig server urls that include paths
  * Updated the description of the `--proxy-auto-inject` flag to indicate that
    it is no longer experimental
  * Updated the `profile` help text to match the other commands
  * Added the "ep" alias for the `endpoints` command
* Controller
  * Stopped logging an error when a route doesn't specify a timeout

## edge-19-2.4

* CLI
  * Implemented `--proxy-cpu-limit` and `--proxy-memory-limit` for setting the
    proxy resources limits (`--proxy-cpu` and `--proxy-memory` were deprecated
    in favor of `proxy-cpu-request` and `proxy-memory-request`) (thanks
    @TwinProduction!)
  * Updated the `inject` and `uninject` subcommands to issue warnings when
    resources lack a `Kind` property (thanks @Pothulapati!)
  * Exposed the `install-cni` command and its flags, and tweaked their
    descriptions
  * Fixed handling of kubeconfig server urls that include paths
  * Updated the description of the `--proxy-auto-inject` flag to indicate that
    it is no longer experimental
  * Updated the `profile` help text to match the other commands
  * Added the "ep" alias for the `endpoints` command (also @Pothulapati!)
  * Added a validator for the `--proxy-log-level` flag
  * Fixed sporadic (and harmless) race condition error in `linkerd check`
* Controller
  * Instrumented clients in the control plane connecting to Kubernetes, thus
    providing better visibility for diagnosing potential problems with those
    connections
  * Stopped logging an error when a route doesn't specify a timeout
  * Renamed the "linkerd-proxy-api" service to "linkerd-destination"
  * Bumped Prometheus to version 2.7.1 and Grafana to version 5.4.3
* Web UI
  * Modified the Grafana variable queries to use a TCP-based metric, so that
    if there is only TCP traffic then the dropdowns don't end up empty
  * Ensured that all the tooltips in Grafana displaying the series are shared
    across all the graphs
* Internals
  * Added the flags `-update` and `-pretty-diff` to tests to allow overwriting
    fixtures and to print the full text of the fixtures upon mismatches
  * Introduced golangci-lint tooling, using `.golangci.yml` to centralize
    the config
  * Added a `-cover` parameter to track code coverage in go tests
    (more info in TEST.md)
  * Added integration tests for `--single-namespace`
  * Renamed a function in a test that was shadowing a go built-in function
    (thanks @huynq0911!)

## stable-2.2.0

This stable release introduces automatic request retries and timeouts, and
graduates auto-inject to be a fully-supported (non-experimental) feature. It
adds several new CLI commands, including `logs` and `endpoints`, that provide
diagnostic visibility into Linkerd's control plane. Finally, it introduces two
exciting experimental features: a cryptographically-secured client identity
header, and a CNI plugin that avoids the need for `NET_ADMIN` kernel
capabilities at deploy time.

For more details, see the announcement blog post:
https://blog.linkerd.io/2019/02/12/announcing-linkerd-2-2/

To install this release, run: `curl https://run.linkerd.io/install | sh`

**Upgrade notes**: The default behavior for proxy auto injection and service
profile ownership has changed as part of this release. Please see the
[upgrade instructions](https://linkerd.io/2/tasks/upgrade/#upgrade-notice-stable-2-2-0)
for more details.

**Special thanks to**: @alenkacz, @codeman9, @jonrichards, @radu-matei, @yeya24,
and @zknill

**Full release notes**:

* CLI
  * Improved service profile validation when running `linkerd check` in order to
    validate service profiles in all namespaces
  * Added the `linkerd endpoints` command to introspect Linkerd's service
    discovery state
  * Added the `--tap` flag to `linkerd profile` to generate service profiles
    using the route results seen during the tap
  * Added support for the `linkerd.io/inject: disabled` annotation on pod specs
    to disable injection for specific pods when running `linkerd inject`
  * Added support for `basePath` in OpenAPI 2.0 files when running `linkerd
    profile --open-api`
  * Increased `linkerd check` client timeout from 5 seconds to 30 seconds to fix
    issues for clusters with slow API servers
  * Updated `linkerd routes` to no longer return rows for `ExternalName`
    services in the namespace
  * Broadened the set of valid URLs when connecting to the Kubernetes API
  * Added the `--proto` flag to `linkerd profile` to output a service profile
    based on a Protobuf spec file
  * Fixed CLI connection failures to clusters that use self-signed certificates
  * Simplified `linkerd install` so that setting up proxy auto-injection
    (flag `--proxy-auto-inject`) no longer requires enabling TLS (flag `--tls`)
  * Added links for each `linkerd check` failure, pointing to a relevant section
    in our new FAQ page with resolution steps for each case
  * Added optional `linkerd install-sp` command to generate service profiles for
    the control plane, providing per-route metrics for control plane components
  * Removed `--proxy-bind-timeout` flag from `linkerd install` and
    `linkerd inject`, as the proxy no longer accepts this environment variable
  * Improved CLI appearance on Windows systems
  * Improved `linkerd check` output, fixed bug with `--single-namespace`
  * Fixed panic when `linkerd routes` is called in single-namespace mode
  * Added `linkerd logs` command to surface logs from any container in the
    Linkerd control plane
  * Added `linkerd uninject` command to remove the Linkerd proxy from a
    Kubernetes config
  * Improved `linkerd inject` to re-inject a resource that already has a Linkerd
    proxy
  * Improved `linkerd routes` to list all routes, including those without
    traffic
  * Improved readability in `linkerd check` and `linkerd inject` outputs
  * Adjusted the set of checks that are run before executing CLI commands, which
    allows the CLI to be invoked even when the control plane is not fully ready
  * Fixed reporting of injected resources when the `linkerd inject` command is
    run on `List` type resources with multiple items
  * Updated the `linkerd dashboard` command to use port-forwarding instead of
    proxying when connecting to the web UI and Grafana
  * Added validation for the `ServiceProfile` CRD
  * Updated the `linkerd check` command to disallow setting both the `--pre` and
    `--proxy` flags simultaneously
  * Added `--routes` flag to the `linkerd top` command, for grouping table rows
    by route instead of by path
  * Updated Prometheus configuration to automatically load `*_rules.yml` files
  * Removed TLS column from the `linkerd routes` command output
  * Updated `linkerd install` output to use non-default service accounts,
    `emptyDir` volume mounts, and non-root users
  * Removed cluster-wide resources from single-namespace installs
  * Fixed resource requests for proxy-injector container in `--ha` installs
* Controller
  * Fixed issue with auto-injector not setting the proxy ID, which is required
    to successfully locate client service profiles
  * Added full stat and tap support for DaemonSets and StatefulSets in the CLI,
    Grafana, and web UI
  * Updated auto-injector to use the proxy log level configured at install time
  * Fixed issue with auto-injector including TLS settings in injected pods even
    when TLS was not enabled
  * Changed automatic proxy injection to be opt-in via the `linkerd.io/inject`
    annotation on the pod or namespace
  * Move service profile definitions to client and server namespaces, rather
    than the control plane namespace
  * Added `linkerd.io/created-by` annotation to the linkerd-cni DaemonSet
  * Added a 10 second keepalive default to resolve dropped connections in Azure
    environments
  * Improved node selection for installing the linkerd-cni DaemonSet
  * Corrected the expected controller identity when configuring pods with TLS
  * Modified klog to be verbose when controller log-level is set to `debug`
  * Added support for retries and timeouts, configured directly in the service
    profile for each route
  * Added an experimental CNI plugin to avoid requiring the NET_ADMIN capability
    when injecting proxies
  * Improved the API for `ListPods`
  * Fixed `GetProfiles` API call not returning immediately when no profile
    exists (resulting in proxies logging warnings)
  * Blocked controller initialization until caches have synced with kube API
  * Fixed proxy-api handling of named target ports in service configs
  * Added parameter to stats API to skip retrieving prometheus stats
* Web UI
  * Updated navigation to link the Linkerd logo back to the Overview page
  * Fixed console warnings on the Top page
  * Grayed-out the tap icon for requests from sources that are not meshed
  * Improved resource detail pages to show all resource types
  * Fixed stats not appearing for routes that have service profiles installed
  * Added "meshed" and "no traffic" badges on the resource detail pages
  * Fixed `linkerd dashboard` to maintain proxy connection when browser open
    fails
  * Fixed JavaScript bundling to avoid serving old versions after upgrade
  * Reduced the size of the webpack JavaScript bundle by nearly 50%
  * Fixed an indexing error on the top results page
  * Restored unmeshed resources in the network graph on the resource detail page
  * Adjusted label for unknown routes in route tables, added tooltip
  * Updated Top Routes page to persist form settings in URL
  * Added button to create new service profiles on Top Routes page
  * Fixed CLI commands displayed when linkerd is running in non-default
    namespace
* Proxy
  * Modified the way in which canonicalization warnings are logged to reduce the
    overall volume of error logs and make it clearer when failures occur
  * Added TCP keepalive configuration to fix environments where peers may
    silently drop connections
  * Updated the `Get` and `GetProfiles` APIs to accept a `proxy_id` parameter in
    order to return more tailored results
  * Removed TLS fallback-to-plaintext if handshake fails
  * Added the ability to override a proxy's normal outbound routing by adding an
   `l5d-override-dst` header
  * Added `LINKERD2_PROXY_DNS_CANONICALIZE_TIMEOUT` environment variable to
    customize the timeout for DNS queries to canonicalize a name
  * Added support for route timeouts in service profiles
  * Improved logging for gRPC errors and for malformed HTTP/2 request headers
  * Improved log readability by moving some noisy log messages to more verbose
    log levels
  * Fixed a deadlock in HTTP/2 stream reference counts
  * Updated the proxy-init container to exit with a non-zero exit code if
    initialization fails, making initialization errors much more visible
  * Fixed a memory leak due to leaked UDP sockets for failed DNS queries
  * Improved configuration of the PeakEwma load balancer
  * Improved handling of ports configured to skip protocol detection when the
    proxy is running with TLS enabled

## edge-19.2.3

* Controller
  * Fixed issue with auto-injector not setting the proxy ID, which is required
    to successfully locate client service profiles
* Web UI
  * Updated navigation to link the Linkerd logo back to the Overview page
  * Fixed console warnings on the Top page

## edge-19.2.2

* CLI
  * Improved service profile validation when running `linkerd check` in order to
    validate service profiles in all namespaces
* Controller
  * Added stat and tap support for StatefulSets in the CLI, Grafana, and web UI
  * Updated auto-injector to use the proxy log level configured at install time
  * Fixed issue with auto-injector including TLS settings in injected pods even
    when TLS was not enabled
* Proxy
  * Modified the way in which canonicalization warnings are logged to reduce the
    overall volume of error logs and make it clearer when failures occur

## edge-19.2.1

* Controller
  * **Breaking change** Changed automatic proxy injection to be opt-in via the
    `linkerd.io/inject` annotation on the pod or namespace. More info:
    https://linkerd.io/2/proxy-injection/
  * **Breaking change** `ServiceProfile`s are now defined in client and server
    namespaces, rather than the control plane namespace. `ServiceProfile`s
    defined in the client namespace take priority over ones defined in the
    server namespace
  * Added `linkerd.io/created-by` annotation to the linkerd-cni DaemonSet
    (thanks @codeman9!)
  * Added a 10 second keepalive default to resolve dropped connections in Azure
    environments
  * Improved node selection for installing the linkerd-cni DaemonSet (thanks
    @codeman9!)
  * Corrected the expected controller identity when configuring pods with TLS
  * Modified klog to be verbose when controller log-level is set to `Debug`
* CLI
  * Added the `linkerd endpoints` command to introspect Linkerd's service
    discovery state
  * Added the `--tap` flag to `linkerd profile` to generate a `ServiceProfile`
    by using the route results seen during the tap
  * Added support for the `linkerd.io/inject: disabled` annotation on pod specs
    to disable injection for specific pods when running `linkerd inject`
  * Added support for `basePath` in OpenAPI 2.0 files when running `linkerd
    profile --open-api`
  * Increased `linkerd check` client timeout from 5 seconds to 30 seconds to fix
    issues for clusters with a slower API server
  * `linkerd routes` will no longer return rows for `ExternalName` services in
    the namespace
  * Broadened set of valid URLs when connecting to the Kubernetes API
  * Improved `ServiceProfile` field validation in `linkerd check`
* Proxy
  * Added TCP keepalive configuration to fix environments where peers may
    silently drop connections
  * The `Get` and `GetProfiles` API now accept a `proxy_id` parameter in order
    to return more tailored results
  * Removed TLS fallback-to-plaintext if handshake fails

## edge-19.1.4

* Controller
  * Added support for timeouts! Configurable in the service profiles for each
    route
  * Added an experimental CNI plugin to avoid requiring the NET_ADMIN capability
    when injecting proxies (more details at https://linkerd.io/2/cni) (thanks
    @codeman9!)
  * Added more improvements to the API for `ListPods` (thanks @alenkacz!)
* Web UI
  * Grayed-out the tap icon for requests from sources that are not meshed
* CLI
  * Added the `--proto` flag to `linkerd profile` to output a service profile
    based on a Protobuf spec file
  * Fixed CLI connection failure to clusters that use self-signed certificates
  * Simplified `linkerd install` so that setting up proxy auto-injection
    (flag `--proxy-auto-inject`) no longer requires enabling TLS (flag `--tls`)
  * Added links for each `linkerd check` failure, pointing to a relevant section
    in our new FAQ page with resolution steps for each case

## edge-19.1.3

* Controller
  * Improved API for `ListPods` (thanks @alenkacz!)
  * Fixed `GetProfiles` API call not returning immediately when no profile
    exists (resulting in proxies logging warnings)
* Web UI
  * Improved resource detail pages now show all resource types
  * Fixed stats not appearing for routes that have service profiles installed
* CLI
  * Added optional `linkerd install-sp` command to generate service profiles for
    the control plane, providing per-route metrics for control plane components
  * Removed `--proxy-bind-timeout` flag from `linkerd install` and
    `linkerd inject` commands, as the proxy no longer accepts this environment
    variable
  * Improved CLI appearance on Windows systems
  * Improved `linkerd check` output, fixed check bug when using
    `--single-namespace` (thanks to @djeeg for the bug report!)
  * Improved `linkerd stat` now supports DaemonSets (thanks @zknill!)
  * Fixed panic when `linkerd routes` is called in single-namespace mode
* Proxy
  * Added the ability to override a proxy's normal outbound routing by adding an
   `l5d-override-dst` header
  * Added `LINKERD2_PROXY_DNS_CANONICALIZE_TIMEOUT` environment variable to
    customize the timeout for DNS queries to canonicalize a name
  * Added support for route timeouts in service profiles
  * Improved logging for gRPC errors and for malformed HTTP/2 request headers
  * Improved log readability by moving some noisy log messages to more verbose
    log levels

## edge-19.1.2

* Controller
  * Retry support! Introduce an `isRetryable` property to service profiles to
    enable configuring retries on a per-route basis
* Web UI
  * Add "meshed" and "no traffic" badges on the resource detail pages
  * Fix `linkerd dashboard` to maintain proxy connection when browser open fails
  * Fix JavaScript bundling to avoid serving old versions after upgrade
* CLI
  * Add `linkerd logs` command to surface logs from any container in the Linkerd
    control plane (shout out to [Stern](https://github.com/wercker/stern)!)
  * Add `linkerd uninject` command to remove the Linkerd proxy from a Kubernetes
    config
  * Improve `linkerd inject` to re-inject a resource that already has a Linkerd
    proxy
  * Improve `linkerd routes` to list all routes, including those without traffic
  * Improve readability in `linkerd check` and `linkerd inject` outputs
* Proxy
  * Fix a deadlock in HTTP/2 stream reference counts

## edge-19.1.1

* CLI
  * Adjust the set of checks that are run before executing CLI commands, which
    allows the CLI to be invoked even when the control plane is not fully ready
  * Fix reporting of injected resources when the `linkerd inject` command is run
    on `List` type resources with multiple items
  * Update the `linkerd dashboard` command to use port-forwarding instead of
    proxying when connecting to the web UI and Grafana
  * Add validation for the `ServiceProfile` CRD (thanks, @alenkacz!)
  * Update the `linkerd check` command to disallow setting both the `--pre` and
    `--proxy` flags simultaneously (thanks again, @alenkacz!)
* Web UI
  * Reduce the size of the webpack JavaScript bundle by nearly 50%!
  * Fix an indexing error on the top results page
* Proxy
  * **Fixed** The proxy-init container now exits with a non-zero exit code if
    initialization fails, making initialization errors much more visible
  * **Fixed** The proxy previously leaked UDP sockets for failed DNS queries,
    causing a memory leak; this has been fixed

## edge-18.12.4

Upgrade notes: The control plane components have been renamed as of the
edge-18.12.1 release to reduce possible naming collisions. To upgrade an
older installation, see the [Upgrade Guide](https://linkerd.io/2/upgrade/).

* CLI
  * Add `--routes` flag to the `linkerd top` command, for grouping table rows
    by route instead of by path
  * Update Prometheus configuration to automatically load `*_rules.yml` files
  * Remove TLS column from the `linkerd routes` command output
* Web UI
  * Restore unmeshed resources in the network graph on the resource detail page
  * Reduce the overall size of the asset bundle for the web frontend
* Proxy
  * Improve configuration of the PeakEwma load balancer

Special thanks to @radu-matei for cleaning up a whole slew of Go lint warnings,
and to @jonrichards for improving the Rust build setup!

## edge-18.12.3

Upgrade notes: The control plane components have been renamed as of the
edge-18.12.1 release to reduce possible naming collisions. To upgrade an
older installation, see the [Upgrade Guide](https://linkerd.io/2/upgrade/).

* CLI
  * Multiple improvements to the `linkerd install` config (thanks @codeman9!)
    * Use non-default service accounts for grafana and web deployments
    * Use `emptyDir` volume mount for prometheus and grafana pods
    * Set security context on control plane components to not run as root
  * Remove cluster-wide resources from single-namespace installs
    * Disable service profiles in single-namespace mode
    * Require that namespace already exist for single-namespace installs
  * Fix resource requests for proxy-injector container in `--ha` installs
* Controller
  * Block controller initialization until caches have synced with kube API
  * Fix proxy-api handling of named target ports in service configs
  * Add parameter to stats API to skip retrieving prometheus stats (thanks,
    @alpeb!)
* Web UI
  * Adjust label for unknown routes in route tables, add tooltip
  * Update Top Routes page to persist form settings in URL
  * Add button to create new service profiles on Top Routes page
  * Fix CLI commands displayed when linkerd is running in non-default namespace
* Proxy
  * Proxies with TLS enabled now honor ports configured to skip protocol
    detection

## stable-2.1.0

This stable release introduces several major improvements, including per-route
metrics, service profiles, and a vastly improved dashboard UI. It also adds
several significant experimental features, including proxy auto-injection,
single namespace installs, and a high-availability mode for the control plane.

For more details, see the announcement blog post:
https://blog.linkerd.io/2018/12/06/announcing-linkerd-2-1/

To install this release, run: `curl https://run.linkerd.io/install | sh`

**Upgrade notes**: The control plane components have been renamed in this
release to reduce possible naming collisions. Please make sure to read the
[upgrade instructions](https://linkerd.io/2/upgrade/#upgrade-notice-stable-2-1-0)
if you are upgrading from the `stable-2.0.0` release.

**Special thanks to**: @alenkacz, @alpeb, @benjdlambert, @fahrradflucht,
@ffd2subroutine, @hypnoglow, @ihcsim, @lucab, and @rochacon

**Full release notes**:
* CLI
  * `linkerd routes` command displays per-route stats for *any resource*
  * Service profiles are now supported for external authorities
  * `linkerd routes --open-api` flag generates a service profile
    based on an OpenAPI specification (swagger) file
  * `linkerd routes` command displays per-route stats for services with
    service profiles
  * Add `--ha` flag to `linkerd install` command, for HA
    deployment of the control plane
  * Update stat command to accept multiple stat targets
  * Fix authority stat filtering when the `--from` flag is present
  * Various improvements to check command, including:
    * Emit warnings instead of errors when not running the latest version
    * Add retries if control plane health check fails initially
    * Run all pre-install RBAC checks, instead of stopping at first failure
  * Fixed an issue with the `--registry` install flag not accepting
    hosts with ports
  * Added an `--output` stat flag, for printing stats as JSON
  * Updated the `top` table to set column widths dynamically
  * Added a `--single-namespace` install flag for installing
    the control plane with Role permissions instead of ClusterRole permissions
  * Added a `--proxy-auto-inject` flag to the `install` command,
    allowing for auto-injection of sidecar containers
  * Added `--proxy-cpu` and `--proxy-memory` flags to the `install`
    and `inject` commands, giving the ability to configure CPU + Memory requests
  * Added a `--context` flag to specify the context to use to talk
    to the Kubernetes apiserver
  * The namespace in which Linkerd is installed is configurable via the
    `LINKERD_NAMESPACE` env var, in addition to the `--linkerd-namespace` flag
  * The wait time for the `check` and `dashboard` commands is
    configurable via the `--wait` flag
  * The `top` command now aggregates by HTTP method as well
* Controller
  * Rename snake case fields to camel case in service profile spec
  * Controller components are now prefixed with `linkerd-` to
    prevent name collisions with existing resources
  * `linkerd install --disable-h2-upgrade` flag has been added to
    control automatic HTTP/2 upgrading
  * Fix auto injection issue on Kubernetes `v1.9.11` that would
    merge, rather than append, the proxy container into the application
  * Fixed a few issues with auto injection via the proxy-injector webhook:
    * Injected pods now execute the linkerd-init container last, to avoid
      rerouting requests during pod init
    * Original pod labels and annotations are preserved when auto-injecting
  * CLI health check now uses unified endpoint for data plane checks
  * Include Licence files in all Docker images
* Proxy
  * The proxy's `tap` subsystem has been reimplemented to be more
    efficient and and reliable
    * The proxy now supports route metadata in tap queries and events
  * A potential HTTP/2 window starvation bug has been fixed
  * Prometheus counters now wrap properly for values greater than 2^53
  * Add controller client metrics, scoped under `control_`
  * Canonicalize outbound names via DNS for inbound profiles
  * Fix routing issue when a pod makes a request to itself
  * Only include `classification` label on `response_total` metric
  * Remove panic when failing to get remote address
  * Better logging in TCP connect error messages
* Web UI
  * Top routes page, served at `/routes`
  * Route metrics are now available in the resource detail pages for
    services with configured profiles
  * Service profiles can be created and downloaded from the Web UI
  * Top Routes page, served at `/routes`
  * Fixed a smattering of small UI issues
  * Added a new Grafana dashboard for authorities
  * Revamped look and feel of the Linkerd dashboard by switching
    component libraries from antd to material-ui
  * Added a Help section in the sidebar containing useful links
  * Tap and Top pages
    * Added clear button to query form
  * Resource Detail pages
    * Limit number of resources shown in the graph
  * Resource Detail page
    * Better rendering of the dependency graph at the top of the page
    * Unmeshed sources are now populated in the Inbound traffic table
    * Sources and destinations are aligned in the popover
  * Tap and Top pages
    * Additional validation and polish for the form controls
    * The top table clears older results when a new top call is started
    * The top table now aggregates by HTTP method as well

## edge-18.12.2

Upgrade notes: The control plane components have been renamed as of the
edge-18.12.1 release to reduce possible naming collisions. To upgrade an
older installation, see the [Upgrade Guide](https://linkerd.io/2/upgrade/).

* Controller
  * Rename snake case fields to camel case in service profile spec

## edge-18.12.1

Upgrade notes: The control plane components have been renamed in this release to
reduce possible naming collisions. To upgrade an existing installation:

* Install new CLI: `curl https://run.linkerd.io/install-edge | sh`
* Install new control plane: `linkerd install | kubectl apply -f -`
* Remove old deploys/cms:
  `kubectl -n linkerd get deploy,cm -oname | grep -v linkerd | xargs kubectl -n linkerd delete`
* Re-inject your applications: `linkerd inject my-app.yml | kubectl apply -f -`
* Remove old services:
  `kubectl -n linkerd get svc -oname | grep -v linkerd | xargs kubectl -n linkerd delete`

For more information, see the [Upgrade Guide](https://linkerd.io/2/upgrade/).

* CLI
  * **Improved** `linkerd routes` command displays per-route stats for
    *any resource*!
  * **New** Service profiles are now supported for external authorities!
  * **New** `linkerd routes --open-api` flag generates a service profile
    based on an OpenAPI specification (swagger) file
* Web UI
  * **New** Top routes page, served at `/routes`
  * **New** Route metrics are now available in the resource detail pages for
    services with configured profiles
  * **New** Service profiles can be created and downloaded from the Web UI
* Controller
  * **Improved** Controller components are now prefixed with `linkerd-` to
    prevent name collisions with existing resources
  * **New** `linkerd install --disable-h2-upgrade` flag has been added to
    control automatic HTTP/2 upgrading
* Proxy
  * **Improved** The proxy's `tap` subsystem has been reimplemented to be more
    efficient and and reliable
    * The proxy now supports route metadata in tap queries and events
  * **Fixed** A potential HTTP/2 window starvation bug has been fixed
  * **Fixed** Prometheus counters now wrap properly for values greater than
    2^53 (thanks, @lucab!)

## edge-18.11.3

* CLI
  * **New** `linkerd routes` command displays per-route stats for services with
    service profiles
  * **Experimental** Add `--ha` flag to `linkerd install` command, for HA
    deployment of the control plane (thanks @benjdlambert!)
* Web UI
  * **Experimental** Top Routes page, served at `/routes`
* Controller
  * **Fixed** Fix auto injection issue on Kubernetes `v1.9.11` that would
    merge, rather than append, the proxy container into the application
* Proxy
  * **Improved** Add controller client metrics, scoped under `control_`
  * **Improved** Canonicalize outbound names via DNS for inbound profiles

## edge-18.11.2

* CLI
  * **Improved** Update stat command to accept multiple stat targets
  * **Fixed** Fix authority stat filtering when the `--from` flag is present
  * Various improvements to check command, including:
    * Emit warnings instead of errors when not running the latest version
    * Add retries if control plane health check fails initially
    * Run all pre-install RBAC checks, instead of stopping at first failure
* Proxy / Proxy-Init
  * **Fixed** Fix routing issue when a pod makes a request to itself (#1585)
  * Only include `classification` label on `response_total` metric

## edge-18.11.1

* Proxy
  * **Fixed** Remove panic when failing to get remote address
  * **Improved** Better logging in TCP connect error messages
* Web UI
  * **Improved** Fixed a smattering of small UI issues

## edge-18.10.4

This release includes a major redesign of the web frontend to make use of the
Material design system. Additional features that leverage the new design are
coming soon! This release also includes the following changes:

* CLI
  * **Fixed** Fixed an issue with the `--registry` install flag not accepting
    hosts with ports (thanks, @alenkacz!)
* Web UI
  * **New** Added a new Grafana dashboard for authorities (thanks, @alpeb!)
  * **New** Revamped look and feel of the Linkerd dashboard by switching
    component libraries from antd to material-ui

## edge-18.10.3

* CLI
  * **New** Added an `--output` stat flag, for printing stats as JSON
  * **Improved** Updated the `top` table to set column widths dynamically
  * **Experimental** Added a `--single-namespace` install flag for installing
    the control plane with Role permissions instead of ClusterRole permissions
* Controller
  * Fixed a few issues with auto injection via the proxy-injector webhook:
    * Injected pods now execute the linkerd-init container last, to avoid
      rerouting requests during pod init
    * Original pod labels and annotations are preserved when auto-injecting
* Web UI
  * **New** Added a Help section in the sidebar containing useful links

## edge-18.10.2

This release brings major improvements to the CLI as described below, including
support for auto-injecting deployments via a Kubernetes Admission Controller.
Proxy auto-injection is **experimental**, and the implementation may change
going forward.

* CLI
  * **New** Added a `--proxy-auto-inject` flag to the `install` command,
    allowing for auto-injection of sidecar containers (Thanks @ihcsim!)
  * **Improved** Added `--proxy-cpu` and `--proxy-memory` flags to the `install`
    and `inject` commands, giving the ability to configure CPU + Memory requests
    (Thanks @benjdlambert!)
  * **Improved** Added a `--context` flag to specify the context to use to talk
    to the Kubernetes apiserver (Thanks @ffd2subroutine!)

## edge-18.10.1

* Web UI
  * **Improved** Tap and Top pages
    * Added clear button to query form
  * **Improved** Resource Detail pages
    * Limit number of resources shown in the graph
* Controller
  * CLI health check now uses unified endpoint for data plane checks
  * Include Licence files in all Docker images

Special thanks to @alenkacz for contributing to this release!

## edge-18.9.3

* Web UI
  * **Improved** Resource Detail page
    * Better rendering of the dependency graph at the top of the page
    * Unmeshed sources are now populated in the Inbound traffic table
    * Sources and destinations are aligned in the popover
  * **Improved** Tap and Top pages
    * Additional validation and polish for the form controls
    * The top table clears older results when a new top call is started
    * The top table now aggregates by HTTP method as well
* CLI
  * **New** The namespace in which Linkerd is installed is configurable via the
    `LINKERD_NAMESPACE` env var, in addition to the `--linkerd-namespace` flag
  * **New** The wait time for the `check` and `dashboard` commands is
    configurable via the `--wait` flag
  * **Improved** The `top` command now aggregates by HTTP method as well

Special thanks to @rochacon, @fahrradflucht and @alenkacz for contributing to
this release!

## stable-2.0.0

## edge-18.9.2

* **New** _edge_ and _stable_ release channels
* Web UI
  * **Improved** Tap & Top UIs with better layout and linking
* CLI
  * **Improved** `check --pre` command verifies the caller has sufficient
    permissions to install Linkerd
  * **Improved** `check` command verifies that Prometheus has data for proxied
    pods
* Proxy
  * **Fix** `hyper` crate dependency corrects HTTP/1.0 Keep-Alive behavior

## v18.9.1

* Web UI
  * **New** Default landing page provides namespace overview with expandable
    sections
  * **New** Breadcrumb navigation at the top of the dashboard
  * **Improved** Tap and Top pages
    * Table rendering performance improvements via throttling
    * Tables now link to resource detail pages
    * Tap an entire namespace when no resource is specified
    * Tap websocket errors provide more descriptive text
    * Consolidated source and destination columns
  * Misc ui updates
    * Metrics tables now include a small success rate chart
    * Improved latency formatting for seconds latencies
    * Renamed upstream/downstream to inbound/outbound
    * Sidebar scrolls independently from main panel, scrollbars hidden when not
      needed
    * Removed social links from sidebar
* CLI
  * **New** `linkerd check` now validates Linkerd proxy versions and readiness
  * **New** `linkerd inject` now provides an injection status report, and warns
    when resources are not injectable
  * **New** `linkerd top` now has a `--hide-sources` flag, to hide the source
    column and collapse top results accordingly
* Control Plane
  * Updated Prometheus to v2.4.0, Grafana to 5.2.4

## v18.8.4

* Web UI
  * **Improved** Tap and Top now have a better sampling rate
  * **Fixed** Missing sidebar headings now appear

## v18.8.3

* Web UI
  * **Improved** Kubernetes resource navigation in the sidebar
  * **Improved** resource detail pages:
    * **New** live request view
    * **New** success rate graphs
* CLI
  * `tap` and `top` have been improved to sample up to 100 RPS
* Control plane
  * Injected proxy containers now have readiness and liveness probes enabled

Special thanks to @sourishkrout for contributing a web readibility fix!

## v18.8.2

* CLI
  * **New** `linkerd top` command has been added, displays live traffic stats
  * `linkerd check` has been updated with additional checks, now supports a
    `--pre` flag for running pre-install checks
  * `linkerd check` and `linkerd dashboard` now support a `--wait` flag that
    tells the CLI to wait for the control plane to become ready
  * `linkerd tap` now supports a `--output` flag to display output in a wide
    format that includes src and dst resources and namespaces
  * `linkerd stat` includes additional validation for command line inputs
  * All commands that talk to the Linkerd API now show better error messages
    when the control plane is unavailable
* Web UI
  * **New** individual resources can now be viewed on a resource detail page,
    which includes stats for the resource itself and its nearest neighbors
  * **Experimental** web-based Top interface accessible at `/top`, aggregates
    tap data in real time to display live traffic stats
  * The `/tap` page has multiple improvements, including displaying additional
    src/dst metadata, improved form controls, and better latency formatting
  * All resource tables have been updated to display meshed pod counts, as well
    as an icon linking to the resource's Grafana dashboard if it is meshed
  * The UI now shows more useful information when server errors are encountered
* Proxy
  * The `h2` crate fixed a HTTP/2 window management bug
  * The `rustls` crate fixed a bug that could improperly fail TLS streams
* Control Plane
  * The tap server now hydrates metadata for both sources and destinations

## v18.8.1

* Web UI
  * **New** Tap UI makes it possible to query & inspect requests from the
    browser!
* Proxy
  * **New** Automatic, transparent HTTP/2 multiplexing of HTTP/1 traffic
    reduces the cost of short-lived HTTP/1 connections
* Control Plane
  * **Improved** `linkerd inject` now supports injecting all resources in a
    folder
  * **Fixed** `linkerd tap` no longer crashes when there are many pods
  * **New** Prometheus now only scrapes proxies belonging to its own linkerd
    install
  * **Fixed** Prometheus metrics collection for clusters with >100 pods

Special thanks to @ihcsim for contributing the `inject` improvement!

## v18.7.3

Linkerd2 v18.7.3 completes the rebranding from Conduit to Linkerd2, and improves
overall performance and stability.

* Proxy
  * **Improved** CPU utilization by ~20%
* Web UI
  * **Experimental** `/tap` page now supports additional filters
* Control Plane
  * Updated all k8s.io dependencies to 1.11.1

## v18.7.2

Linkerd2 v18.7.2 introduces new stability features as we work toward production
readiness.

* Control Plane
  * **Breaking change** Injected pod labels have been renamed to be more
    consistent with Kubernetes; previously injected pods must be re-injected
    with new version of linkerd CLI in order to work with updated control plane
  * The "ca-bundle-distributor" deployment has been renamed to "ca"
* Proxy
  * **Fixed** HTTP/1.1 connections were not properly reused, leading to
    elevated latencies and CPU load
  * **Fixed** The `process_cpu_seconds_total` was calculated incorrectly
* Web UI
  * **New** per-namespace application topology graph
  * **Experimental** web-based Tap interface accessible at  `/tap`
  * Updated favicon to the Linkerd logo

## v18.7.1

Linkerd2 v18.7.1 is the first release of the Linkerd2 project, which was
formerly hosted at github.com/runconduit/conduit.

* Packaging
  * Introduce new date-based versioning scheme, `vYY.M.n`
  * Move all Docker images to `gcr.io/linkerd-io` repo
* User Interface
  * Update branding to reference Linkerd throughout
  * The CLI is now called `linkerd`
* Production Readiness
  * Fix issue with destination service sending back incomplete pod metadata
  * Fix high CPU usage during proxy shutdown
  * ClusterRoles are now unique per Linkerd install, allowing multiple instances
    to be installed in the same Kubernetes cluster

## v0.5.0

Conduit v0.5.0 introduces a new, experimental feature that automatically
enables Transport Layer Security between Conduit proxies to secure
application traffic. It also adds support for HTTP protocol upgrades, so
applications that use WebSockets can now benefit from Conduit.

* Security
  * **New** `conduit install --tls=optional` enables automatic, opportunistic
    TLS. See [the docs][auto-tls] for more info.
* Production Readiness
  * The proxy now transparently supports HTTP protocol upgrades to support, for
    instance, WebSockets.
  * The proxy now seamlessly forwards HTTP `CONNECT` streams.
  * Controller services are now configured with liveness and readiness probes.
* User Interface
  * `conduit stat` now supports a virtual `authority` resource that aggregates
    traffic by the `:authority` (or `Host`) header of an HTTP request.
  * `dashboard`, `stat`, and `tap` have been updated to describe TLS state for
    traffic.
  * `conduit tap` now has more detailed information, including the direction of
    each message (outbound or inbound).
  * `conduit stat` now more-accurately records histograms for low-latency
    services.
  * `conduit dashboard` now includes error messages when a Conduit-enabled pod
    fails.
* Internals
  * Prometheus has been upgraded to v2.3.1.
  * A potential live-lock has been fixed in HTTP/2 servers.
  * `conduit tap` could crash due to a null-pointer access. This has been fixed.

[auto-tls]: docs/automatic-tls.md

## v0.4.4

Conduit v0.4.4 continues to improve production suitability and sets up internals
for the upcoming v0.5.0 release.

* Production Readiness
  * The destination service has been mostly-rewritten to improve safety and
    correctness, especially during controller initialization.
  * Readiness and Liveness checks have been added for some controller
    components.
  * RBAC settings have been expanded so that Prometheus can access node-level
    metrics.
* User Interface
  * Ad blockers like uBlock prevented the Conduit dashboard from fetching API
    data. This has been fixed.
  * The UI now highlights pods that have failed to start a proxy.
* Internals
  * Various dependency upgrades, including Rust 1.26.2.
  * TLS testing continues to bear fruit, precipitating stability improvements to
    dependencies like Rustls.

Special thanks to @alenkacz for improving docker build times!

## v0.4.3

Conduit v0.4.3 continues progress towards production readiness. It features a
new latency-aware load balancer.

* Production Readiness
  * The proxy now uses a latency-aware load balancer for outbound requests. This
    implementation is based on Finagle's Peak-EWMA balancer, which has been
    proven to significantly reduce tail latencies. This is the same load
    balancing strategy used by Linkerd.
* User Interface
  * `conduit stat` is now slightly more predictable in the way it outputs
    things, especially for commands like
    `watch conduit stat all --all-namespaces`.
  * Failed and completed pods are no longer shown in stat summary results.
* Internals
  * The proxy now supports some TLS configuration, though these features remain
    disabled and undocumented pending further testing and instrumentation.

Special thanks to @ihcsim for contributing his first PR to the project and to
@roanta for discussing the Peak-EWMA load balancing algorithm with us.

## v0.4.2

Conduit v0.4.2 is a major step towards production readiness. It features a wide
array of fixes and improvements for long-running proxies, and several new
telemetry features. It also lays the groundwork for upcoming releases that
introduce mutual TLS everywhere.

* Production Readiness
  * The proxy now drops metrics that do not update for 10 minutes, preventing unbounded
    memory growth for long-running processes.
  * The proxy now constrains the number of services that a node can route to
    simultaneously (default: 100). This protects long-running proxies from consuming
    unbounded resources by tearing down the longest-idle clients when the capacity is
    reached.
  * The proxy now properly honors HTTP/2 request cancellation.
  * The proxy could incorrectly handle requests in the face of some connection errors.
    This has been fixed.
  * The proxy now honors DNS TTLs.
  * `conduit inject` now works with `statefulset` resources.
* Telemetry
  * **New** `conduit stat` now supports the `all` Kubernetes resource, which
    shows traffic stats for all Kubernetes resources in a namespace.
  * **New** the Conduit web UI has been reorganized to provide namespace overviews.
  * **Fix** a bug in Tap that prevented the proxy from simultaneously satisfying more than
    one Tap request.
  * **Fix** a bug that could prevent stats from being reported for some TCP streams in
    failure conditions.
  * The proxy now measures response latency as time-to-first-byte.
* Internals
  * The proxy now supports user-friendly time values (e.g. `10s`) from environment
    configuration.
  * The control plane now uses client for Kubernetes 1.10.2.
  * Much richer proxy debug logging, including socket and stream metadata.
  * The proxy internals have been changed substantially in preparation for TLS support.

Special thanks to @carllhw, @kichristensen, & @sfroment for contributing to this release!

### Upgrading from v0.4.1

When upgrading from v0.4.1, we suggest that the control plane be upgraded to v0.4.2 before
injecting application pods to use v0.4.2 proxies.

## v0.4.1

Conduit 0.4.1 builds on the telemetry work from 0.4.0, providing rich,
Kubernetes-aware observability and debugging.

* Web UI
  * **New** Automatically-configured Grafana dashboards for Services, Pods,
    ReplicationControllers, and Conduit mesh health.
  * **New** `conduit dashboard` Pod and ReplicationController views.
* Command-line interface
  * **Breaking change** `conduit tap` now operates on most Kubernetes resources.
  * `conduit stat` and `conduit tap` now both support kubectl-style resource
    strings (`deploy`, `deploy/web`, and `deploy web`), specifically:
    * `namespaces`
    * `deployments`
    * `replicationcontrollers`
    * `services`
    * `pods`
* Telemetry
  * **New** Tap support for filtering by and exporting destination metadata. Now
    you can sample requests from A to B, where A and B are any resource or group
    of resources.
  * **New** TCP-level stats, including connection counts and durations, and
    throughput, wired through to Grafana dashboards.
* Service Discovery
  * The proxy now uses the [trust-dns] DNS resolver. This fixes a number of DNS
    correctness issues.
  * The destination service could sometimes return incorrect, stale, labels for an
    endpoint. This has been fixed!

[trust-dns]: https://github.com/bluejekyll/trust-dns

## v0.4.0

Conduit 0.4.0 overhauls Conduit's telemetry system and improves service discovery
reliability.

* Web UI
  * **New** automatically-configured Grafana dashboards for all Deployments.
* Command-line interface
  * `conduit stat` has been completely rewritten to accept arguments like `kubectl get`.
    The `--to` and `--from` filters can be used to filter traffic by destination and
    source, respectively.  `conduit stat` currently can operate on `Namespace` and
    `Deployment` Kubernetes resources. More resource types will be added in the next
    release!
* Proxy (data plane)
  * **New** Prometheus-formatted metrics are now exposed on `:4191/metrics`, including
    rich destination labeling for outbound HTTP requests. The proxy no longer pushes
    metrics to the control plane.
  * The proxy now handles `SIGINT` or `SIGTERM`, gracefully draining requests until all
    are complete or `SIGQUIT` is received.
  * SMTP and MySQL (ports 25 and 3306) are now treated as opaque TCP by default. You
    should no longer have to specify `--skip-outbound-ports` to communicate with such
    services.
  * When the proxy reconnected to the controller, it could continue to send requests to
    old endpoints. Now, when the proxy reconnects to the controller, it properly removes
    invalid endpoints.
  * A bug impacting some HTTP/2 reset scenarios has been fixed.
* Service Discovery
  * Previously, the proxy failed to resolve some domain names that could be misinterpreted
    as a Kubernetes Service name. This has been fixed by extending the _Destination_ API
    with a negative acknowledgement response.
* Control Plane
  * The _Telemetry_ service and associated APIs have been removed.
* Documentation
  * Updated [Roadmap](doc/roadmap.md)

Special thanks to @ahume, @alenkacz, & @xiaods for contributing to this release!

### Upgrading from v0.3.1

When upgrading from v0.3.1, it's important to upgrade proxies before upgrading the
controller. As you upgrade proxies, the controller will lose visibility into some data
plane stats. Once all proxies are updated, `conduit install |kubectl apply -f -` can be
run to upgrade the controller without causing any data plane disruptions. Once the
controller has been restarted, traffic stats should become available.

## v0.3.1

Conduit 0.3.1 improves Conduit's resilience and transparency.

* Proxy (data plane)
  * The proxy now makes fewer changes to requests and responses being proxied. In particular,
    requests and responses without bodies or with empty bodies are better supported.
  * HTTP/1 requests with different `Host` header fields are no longer sent on the same HTTP/1
    connection even when those hostnames resolve to the same IP address.
  * A connection leak during proxying of non-HTTP TCP connections was fixed.
  * The proxy now handles unavailable services more gracefully by timing out while waiting for an
    endpoint to become available for the service.
* Command-line interface
  * `$KUBECONFIG` with multiple paths is now supported. (PR #482 by @hypnoglow).
  * `conduit check` now checks for the availability of a Conduit update. (PR #460 by @ahume).
* Service Discovery
  * Kubernetes services with type `ExternalName` are now supported.
* Control Plane
  * The proxy is injected into the control plane during installation to improve the control plane's
    resilience and to "dogfood" the proxy.
  * The control plane is now more resilient regarding networking failures.
* Documentation
  * The markdown source for the documentation published at https://conduit.io/docs/ is now open
    source at https://github.com/runconduit/conduit/tree/master/doc.

## v0.3.0

Conduit 0.3 focused heavily on production hardening of Conduit's telemetry system. Conduit 0.3
should "just work" for most apps on Kubernetes 1.8 or 1.9 without configuration, and should support
Kubernetes clusters with hundreds of services, thousands of instances, and hundreds of RPS per
instance.

With this release, Conduit also moves from _experimental_ to _alpha_---meaning that we're ready
for some serious testing and vetting from you. As part of this, we've published the
[Conduit roadmap](https://conduit.io/roadmap/), and we've also launched some new mailing lists:
[conduit-users](https://groups.google.com/forum/#!forum/conduit-users),
[conduit-dev](https://groups.google.com/forum/#!forum/conduit-dev), and
[conduit-announce](https://groups.google.com/forum/#!forum/conduit-announce).

* CLI
  * CLI commands no longer depend on `kubectl`
  * `conduit dashboard` now runs on an ephemeral port, removing port 8001 conflicts
  * `conduit inject` now skips pods with `hostNetwork=true`
  * CLI commands now have friendlier error messages, and support a `--verbose` flag for debugging
* Web UI
  * All displayed metrics are now instantaneous snapshots rather than aggregated over 10 minutes
  * The sidebar can now be collapsed
  * UX refinements and bug fixes
* Conduit proxy (data plane)
  * Proxy does load-aware (P2C + least-loaded) L7 balancing for HTTP
  * Proxy can now route to external DNS names
  * Proxy now properly sheds load in some pathological cases when it cannot route
* Telemetry system
  * Many optimizations and refinements to support scale goals
  * Per-path and per-pod metrics have been removed temporarily to improve scalability and stability;
    they will be reintroduced in Conduit 0.4 (#405)
* Build improvements
  * The Conduit docker images are now much smaller.
  * Dockerfiles have been changed to leverage caching, improving build times substantially

Known Issues:
* Some DNS lookups to external domains fail (#62, #155, #392)
* Applications that use WebSockets, HTTP tunneling/proxying, or protocols such as MySQL and SMTP,
  require additional configuration (#339)

## v0.2.0

This is a big milestone! With this release, Conduit adds support for HTTP/1.x and raw TCP traffic,
meaning it should "just work" for most applications that are running on Kubernetes without
additional configuration.

* Data plane
  * Conduit now transparently proxies all TCP traffic, including HTTP/1.x and HTTP/2.
    (See caveats below.)
* Command-line interface
  * Improved error handling for the `tap` command
  * `tap` also now works with HTTP/1.x traffic
* Dashboard
  * Minor UI appearance tweaks
  * Deployments now searchable from the dashboard sidebar

Caveats:
* Conduit will automatically work for most protocols. However, applications that use WebSockets,
  HTTP tunneling/proxying, or protocols such as MySQL and SMTP, will require some additional
  configuration. See the [documentation](https://conduit.io/adding-your-service/#protocol-support)
  for details.
* Conduit doesn't yet support external DNS lookups. These will be addressed in an upcoming release.
* There are known issues with Conduit's telemetry pipeline that prevent it from scaling beyond a
  few nodes. These will be addressed in an upcoming release.
* Conduit is still in alpha! Please help us by
  [filing issues and contributing pull requests](https://github.com/runconduit/conduit/issues/new).

## v0.1.3

* This is a minor bugfix for some web dashboard UI elements that were not rendering correctly.

## v0.1.2

Conduit 0.1.2 continues down the path of increasing usability and improving debugging and
introspection of the service mesh itself.

* Conduit CLI
  * New `conduit check` command reports on the health of your Conduit installation.
  * New `conduit completion` command provides shell completion.
* Dashboard
  * Added per-path metrics to the deployment detail pages.
  * Added animations to line graphs indicating server activity.
  * More descriptive CSS variable names. (Thanks @natemurthy!)
  * A variety of other minor UI bugfixes and improvements
* Fixes
  * Fixed Prometheus config when using RBAC. (Thanks @FaKod!)
  * Fixed `tap` failure when pods do not belong to a deployment. (Thanks @FaKod!)

## v0.1.1

Conduit 0.1.1 is focused on making it easier to get started with Conduit.

* Conduit can now be installed on Kubernetes clusters that use RBAC.
* The `conduit inject` command now supports a `--skip-outbound-ports` flag that directs Conduit to
  bypass proxying for specific outbound ports, making Conduit easier to use with non-gRPC or HTTP/2
  protocols.
* The `conduit tap` command output has been reformatted to be line-oriented, making it easier to
  parse with common UNIX command line utilities.
* Conduit now supports routing of non-fully qualified domain names.
* The web UI has improved support for large deployments and deployments that don't have any
  inbound/outbound traffic.

## v0.1.0

Conduit 0.1.0 is the first public release of Conduit.

* This release supports services that communicate via gRPC only. non-gRPC HTTP/2 services should
  work. More complete HTTP support, including HTTP/1.0 and HTTP/1.1 and non-gRPC HTTP/2, will be
  added in an upcoming release.
* Kubernetes 1.8.0 or later is required.
* kubectl 1.8.0 or later is required. `conduit dashboard` will not work with earlier versions of
  kubectl.
* When deploying to Minikube, Minikube 0.23 or 0.24.1 or later are required. Earlier versions will
  not work.
* This release has been tested using Google Kubernetes Engine and Minikube. Upcoming releases will
  be tested on additional providers too.
* Configuration settings and protocols are not stable yet.
* Services written in Go must use grpc-go 1.3 or later to avoid
  [grpc-go bug #1120](https://github.com/grpc/grpc-go/issues/1120).<|MERGE_RESOLUTION|>--- conflicted
+++ resolved
@@ -1,106 +1,3 @@
-<<<<<<< HEAD
-## stable-2.3.2
-
-This stable release fixes a memory leak in the proxy.
-
-To install this release, run: `curl https://run.linkerd.io/install | sh`
-
-**Full release notes**:
-
-* Proxy
-  * Fixed a memory leak that can occur if an HTTP/2 request with a payload
-    ends before the entire payload is sent to the destination
-
-## edge-19.5.4
-
-* CLI
-  * Added a JSON option to the `linkerd edges` command so that output is
-    scripting friendly and can be parsed easily (thanks @alenkacz!)
-* Controller
-  * **New** Control plane installations now generate a self-signed certificate
-    and private key pair for each webhook, to prepare for future work to make
-    the proxy injector and service profile validator HA
-  * Added a debug container annotation, allowing the `--enable-debug-sidecar`
-    flag to work when auto-injecting Linkerd proxies
-* Proxy
-  * Changed the proxy's routing behavior so that, when the control plane does
-    not resolve a destination, the proxy forwards the request with minimal
-    additional routing logic
-  * Fixed a bug in the proxy's HPACK codec that could cause requests with very
-    large header values to hang indefinitely
-* Web UI
-  * Removed the Authorities table and sidebar link from the dashboard to prepare
-    for a new, improved dashboard view communicating authority data
-* Internal
-  * Modified the integration test for `linkerd upgrade` to test upgrading from
-    the latest stable release instead of the latest edge, to reflect the typical
-    use case
-
-## stable-2.3.1
-
-This stable release adds a number of proxy stability improvements.
-
-To install this release, run: `curl https://run.linkerd.io/install | sh`
-
-**Special thanks to**: @zaharidichev and @11Takanori!
-
-**Full release notes**:
-
-* Proxy
-  * Changed the proxy's routing behavior so that, when the control plane
-    does not resolve a destination, the proxy forwards the request with minimal
-    additional routing logic
-  * Fixed a bug in the proxy's HPACK codec that could cause requests with
-    very large header values to hang indefinitely
-  * Replaced the fixed reconnect backoff with an exponential one (thanks,
-    @zaharidichev!)
-  * Fixed an issue where requests could be held indefinitely by the load balancer
-  * Added a dispatch timeout that limits the amount of time a request can be
-    buffered in the proxy
-  * Removed the limit on the number of concurrently active service discovery
-    queries to the destination service
-  * Fixed an epoll notification issue that could cause excessive CPU usage
-  * Added the ability to disable tap by setting an env var (thanks,
-    @zaharidichev!)
-
-## edge-19.5.3
-
-* CLI
-  * **New** Added a `linkerd edges` command that shows the source and
-    destination name and identity for proxied connections, to assist in
-    debugging
-  * Tap can now be disabled for specific pods during injection by using the
-    `--disable-tap` flag, or by using the `config.linkerd.io/disable-tap`
-    annotation
-  * Introduced pre-install healthcheck for clock skew (thanks, @matej-g!)
-* Controller
-  * Added Controller Component Labels to the webhook config resources (thanks,
-    @Pothulapati!)
-  * Moved the tap service into its own pod
-* Proxy
-  * Fix an epoll notification issue that could cause excessive CPU usage
-  * Added the ability to disable tap by setting an env var (thanks,
-    @zaharidichev!)
-
-## edge-19.5.2
-
-* CLI
-  * Fixed `linkerd check` and `linkerd dashboard` failing when any control plane
-    pod is not ready, even when multiple replicas exist (as in HA mode)
-* Controller
-  * Fixed control plane components failing on startup when the Kubernetes API
-    returns an `ErrGroupDiscoveryFailed`
-* Proxy
-  * Added a dispatch timeout that limits the amount of time a request can be
-    buffered in the proxy
-  * Removed the limit on the number of concurrently active service discovery
-    queries to the destination service
-
-Special thanks to @zaharidichev for adding end to end tests for proxies with
-TLS!
-
-=======
->>>>>>> 00bd5602
 ## edge-19.5.1
 
 * CLI
@@ -1399,7 +1296,7 @@
   * Update branding to reference Linkerd throughout
   * The CLI is now called `linkerd`
 * Production Readiness
-  * Fix issue with destination service sending back incomplete pod metadata
+  * Fix issue with Destination service sending back incomplete pod metadata
   * Fix high CPU usage during proxy shutdown
   * ClusterRoles are now unique per Linkerd install, allowing multiple instances
     to be installed in the same Kubernetes cluster
@@ -1551,7 +1448,7 @@
 * Service Discovery
   * The proxy now uses the [trust-dns] DNS resolver. This fixes a number of DNS
     correctness issues.
-  * The destination service could sometimes return incorrect, stale, labels for an
+  * The Destination service could sometimes return incorrect, stale, labels for an
     endpoint. This has been fixed!
 
 [trust-dns]: https://github.com/bluejekyll/trust-dns
