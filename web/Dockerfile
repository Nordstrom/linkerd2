--- conflicted
+++ resolved
@@ -21,11 +21,7 @@
 RUN ./bin/web build
 
 ## compile go server
-<<<<<<< HEAD
-FROM gcr.io/linkerd-io/go-deps:1c6a29b8 as golang
-=======
-FROM gcr.io/linkerd-io/go-deps:b2790a19 as golang
->>>>>>> 03f6a829
+FROM gcr.io/linkerd-io/go-deps:9cbb2ea7 as golang
 WORKDIR /linkerd-build
 RUN mkdir -p web
 COPY web/main.go web
