--- conflicted
+++ resolved
@@ -1,6 +1,6 @@
 ## bundle web assets
 FROM node:10 as webpack-bundle
-RUN curl -o- -L https://yarnpkg.com/install.sh | bash -s -- --version 1.21.1 --network-concurrency 1
+RUN curl -o- -L https://yarnpkg.com/install.sh | bash -s -- --version 1.7.0
 
 ENV PATH /root/.yarn/bin:$PATH
 ENV ROOT /linkerd-build
@@ -21,11 +21,7 @@
 RUN ./bin/web build
 
 ## compile go server
-<<<<<<< HEAD
-FROM gcr.io/linkerd-io/go-deps:462bbba0 as golang
-=======
 FROM gcr.io/linkerd-io/go-deps:2381a37d as golang
->>>>>>> 44e9cd00
 WORKDIR /linkerd-build
 RUN mkdir -p web
 COPY web/main.go web
