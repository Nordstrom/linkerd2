## bundle web assets
FROM node:10 as webpack-bundle
RUN curl -o- -L https://yarnpkg.com/install.sh | bash -s -- --version 1.7.0

ENV HOME /root
ENV PATH $HOME/.yarn/bin:$PATH
ENV GOPATH /go
ENV PROJECT github.com/linkerd/linkerd2
ENV PACKAGE $PROJECT/web/app
ENV ROOT $GOPATH/src/$PROJECT
ENV PACKAGEDIR $GOPATH/src/$PACKAGE
WORKDIR $PACKAGEDIR

# copy build script
COPY bin/web $ROOT/bin/web

# install yarn dependencies
COPY web/app/package.json web/app/yarn.lock ./
RUN $ROOT/bin/web setup install --frozen-lockfile

# build frontend assets
# set the env to production *after* yarn has done an install, to make sure all
# libraries required for building are included.
ENV NODE_ENV production
COPY web/app .
RUN $ROOT/bin/web build

## compile go server
<<<<<<< HEAD
FROM gcr.io/linkerd-io/go-deps:9f28f0b4 as golang
=======
FROM gcr.io/linkerd-io/go-deps:f39dc9a4 as golang
>>>>>>> 552060dd
WORKDIR /go/src/github.com/linkerd/linkerd2
RUN mkdir -p web
COPY web/main.go web
COPY web/srv web/srv
COPY controller controller
COPY pkg pkg

RUN CGO_ENABLED=0 GOOS=linux go build -o web/web ./web

## package it all up
FROM gcr.io/linkerd-io/base:2019-02-19.01
WORKDIR /linkerd

COPY LICENSE .
COPY --from=golang /go/src/github.com/linkerd/linkerd2/web/web .
RUN mkdir -p app
COPY --from=webpack-bundle /go/src/github.com/linkerd/linkerd2/web/app/dist app/dist
COPY web/templates templates

ARG LINKERD_VERSION
ENV LINKERD_CONTAINER_VERSION_OVERRIDE=${LINKERD_VERSION}

ENTRYPOINT ["./web"]<|MERGE_RESOLUTION|>--- conflicted
+++ resolved
@@ -26,11 +26,7 @@
 RUN $ROOT/bin/web build
 
 ## compile go server
-<<<<<<< HEAD
-FROM gcr.io/linkerd-io/go-deps:9f28f0b4 as golang
-=======
 FROM gcr.io/linkerd-io/go-deps:f39dc9a4 as golang
->>>>>>> 552060dd
 WORKDIR /go/src/github.com/linkerd/linkerd2
 RUN mkdir -p web
 COPY web/main.go web
