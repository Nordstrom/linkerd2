## bundle web assets
FROM node:10 as webpack-bundle
RUN curl -o- -L https://yarnpkg.com/install.sh | bash -s -- --version 1.7.0

ENV PATH /root/.yarn/bin:$PATH
ENV ROOT /linkerd-build
WORKDIR $ROOT

# copy build script
COPY bin/web ./bin/web

# install yarn dependencies
COPY web/app/package.json web/app/yarn.lock ./web/app/
RUN ./bin/web setup install --frozen-lockfile

# build frontend assets
# set the env to production *after* yarn has done an install, to make sure all
# libraries required for building are included.
ENV NODE_ENV production
COPY web/app ./web/app
RUN ./bin/web build

## compile go server
<<<<<<< HEAD
FROM gcr.io/linkerd-io/go-deps:c921a98b as golang
=======
FROM gcr.io/linkerd-io/go-deps:6e29c597 as golang
>>>>>>> c3756890
WORKDIR /linkerd-build
RUN mkdir -p web
COPY web/main.go web
COPY web/srv web/srv
COPY controller controller
COPY pkg pkg

RUN CGO_ENABLED=0 GOOS=linux go build -mod=readonly -o web/web -ldflags "-s -w" ./web

## package it all up
FROM debian:stretch-20190812-slim
WORKDIR /linkerd

COPY LICENSE .
COPY --from=golang /linkerd-build/web/web .
RUN mkdir -p app
COPY --from=webpack-bundle /linkerd-build/web/app/dist app/dist
COPY web/templates templates

ARG LINKERD_VERSION
ENV LINKERD_CONTAINER_VERSION_OVERRIDE=${LINKERD_VERSION}

ENTRYPOINT ["./web"]<|MERGE_RESOLUTION|>--- conflicted
+++ resolved
@@ -21,11 +21,7 @@
 RUN ./bin/web build
 
 ## compile go server
-<<<<<<< HEAD
-FROM gcr.io/linkerd-io/go-deps:c921a98b as golang
-=======
-FROM gcr.io/linkerd-io/go-deps:6e29c597 as golang
->>>>>>> c3756890
+FROM gcr.io/linkerd-io/go-deps:30330977 as golang
 WORKDIR /linkerd-build
 RUN mkdir -p web
 COPY web/main.go web
