---
dist: trusty
sudo: false

# We do not test pushes to branches, since they are redundant with the pull_request build
# for each branch. Take that, Big CI!
branches:
  only:
    - master
    - /^(edge|stable)-\d+\.\d+\.[\w-]+$/ # build version tags

stages:
  - name: test
  - name: docker-deploy
    if: type != pull_request
  - name: integration-test
    if: type != pull_request

jobs:
  include:

    - language: go
      # Quote the version number to avoid parsing issues like
      # https://github.com/travis-ci/gimme/issues/132.
<<<<<<< HEAD
      go: "1.11.6"
=======
      go: "1.12.7"
>>>>>>> c3756890
      go_import_path: github.com/linkerd/linkerd2
      env:
        - GO111MODULE=on
      cache:
        directories:
          - target
          - "$GOPATH/pkg/mod"
          - "$HOME/.cache"
      before_install:
        - echo $GITCOOKIE_SH | base64 -d | bash
      script:
        # TODO decide whether protoc should be committed or not. If so, we shouldn't do
        # this or we should error if it dirties the repo.
        - ./bin/protoc-go.sh
        - go test -cover -race -v -mod=readonly ./...
        - ./bin/lint --verbose

    - language: node_js
      node_js:
        - "10"
      cache: yarn
      before_install:
        - curl -o- -L https://yarnpkg.com/install.sh | bash -s -- --version 1.7.0
        - export PATH="$HOME/.yarn/bin:$PATH"
        - export NODE_ENV=test
      install:
        - ./bin/web
      script:
        - ./bin/web test --reporters=jest-dot-reporter

    - language: generic
      script:
        - |
          (
            . bin/_tag.sh
            for f in $( grep -lR --include=Dockerfile\* go-deps: . ) ; do
              validate_go_deps_tag $f
            done
          )

    # Push container images to Google Container Registry.
    - stage: docker-deploy

      language: generic
      services:
        - docker

      cache:
        directories:
          - "$HOME/google-cloud-sdk/"
          - "$HOME/.cache"

      before_install:
        - docker version

        - |
          # Install gcloud and kubectl.
          dir="${CLOUDSDK_INSTALL_DIR:-${HOME}}/google-cloud-sdk"
          (. bin/_gcp.sh ; install_gcloud_kubectl "$dir")
          . "$dir/path.bash.inc"
        - |
          # Configure gcloud with a service account.
          openssl aes-256-cbc -K $encrypted_ea955175587c_key -iv $encrypted_ea955175587c_iv -in .gcp.json.enc -out .gcp.json -d
          (. bin/_gcp.sh ; set_gcloud_config "$GCP_PROJECT" "$GCP_ZONE" "$GKE_CLUSTER")
        - |
          # Get a kubernetes context.
          (. bin/_gcp.sh ; get_k8s_ctx "$GCP_PROJECT" "$GCP_ZONE" "$GKE_CLUSTER")
        - gcloud version
        - kubectl version --short

      before_script:
        - gcloud docker --authorize-only
        - bin/docker-pull-deps
         # Pulling master helps with docker build cache, but may fail if we're
         # adding a new image to the mix.
        - bin/docker-pull master || echo "docker pull failed" >&2
        - |
          export LINKERD_TAG=$(. bin/_tag.sh ; clean_head_root_tag)
          echo "LINKERD_TAG=${LINKERD_TAG}"
        - export BUILD_DEBUG=1 DOCKER_TRACE=1

      script:
        - bin/docker-build

      after_success:
        - bin/docker-push-deps
        - bin/docker-push $LINKERD_TAG
        - bin/docker-retag-all $LINKERD_TAG master && bin/docker-push master
        - target/cli/linux/linkerd install --control-plane-version=$LINKERD_TAG |tee linkerd.yml
        - kubectl -n linkerd apply -f linkerd.yml --prune --selector='linkerd.io/control-plane-component'

    # Run integration tests after container images have been published.
    - stage: integration-test

      language: go
      go: "1.12.7"
      go_import_path: github.com/linkerd/linkerd2
      env:
        - GO111MODULE=on
      services:
        - docker

      cache:
        directories:
          - "$GOPATH/pkg/mod"
          - "$HOME/google-cloud-sdk/"
          - "$HOME/.cache"

      before_install:
        - echo $GITCOOKIE_SH | base64 -d | bash

      install:
        - |
          # Install gcloud and kubectl.
          dir="${CLOUDSDK_INSTALL_DIR:-${HOME}}/google-cloud-sdk"
          (. bin/_gcp.sh ; install_gcloud_kubectl "$dir")
          . "$dir/path.bash.inc"
        - |
          # Configure gcloud with a service account.
          openssl aes-256-cbc -K $encrypted_ea955175587c_key -iv $encrypted_ea955175587c_iv -in .gcp.json.enc -out .gcp.json -d
          (. bin/_gcp.sh ; set_gcloud_config "$GCP_PROJECT" "$GCP_ZONE" "$GKE_CLUSTER")
        - |
          # Get a kubernetes context.
          (. bin/_gcp.sh ; get_k8s_ctx "$GCP_PROJECT" "$GCP_ZONE" "$GKE_CLUSTER")
        - |
          # Install linkerd cli.
          version="$(CI_FORCE_CLEAN=1 bin/root-tag)"
          image="gcr.io/linkerd-io/cli-bin:$version"
          id=$(docker create $image)
          docker cp "$id:/out/linkerd-linux" "./linkerd"
        - gcloud version
        - kubectl version --short
        - ./linkerd version --client

      script:
        - |
          # Run integration tests.
          version="$(./linkerd version --client --short | tr -cd '[:alnum:]-')"
          ./bin/test-run `pwd`/linkerd linkerd-$version
        - |
          # Run linkerd-cni integration tests.
          TAG="$(./linkerd version --client --short)" go test -cover -race -v -mod=readonly ./cni-plugin/test -integration-tests
      after_script:
        - |
          # Cleanup after integration test run.
          ./bin/test-cleanup

notifications:
  email:
    on_success: never<|MERGE_RESOLUTION|>--- conflicted
+++ resolved
@@ -22,11 +22,7 @@
     - language: go
       # Quote the version number to avoid parsing issues like
       # https://github.com/travis-ci/gimme/issues/132.
-<<<<<<< HEAD
-      go: "1.11.6"
-=======
       go: "1.12.7"
->>>>>>> c3756890
       go_import_path: github.com/linkerd/linkerd2
       env:
         - GO111MODULE=on
